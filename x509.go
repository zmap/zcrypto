// Copyright 2009 The Go Authors. All rights reserved.
// Use of this source code is governed by a BSD-style
// license that can be found in the LICENSE file.

// Package x509 parses X.509-encoded keys and certificates.
package x509

import (
	// all of the hash libraries need to be imported for side-effects,
	// so that crypto.RegisterHash is called
	_ "crypto/md5"
	"crypto/sha1"
	_ "crypto/sha256"
	_ "crypto/sha512"

	"bytes"
	"crypto"
	"crypto/dsa"
	"crypto/ecdsa"
	"crypto/elliptic"
	"crypto/rsa"
	"encoding/asn1"
	"encoding/pem"
	"errors"
	"io"
	"math/big"
	"net"
	"strconv"
	"time"
	_"fmt"

	"github.com/zmap/zgrab/ztools/x509/pkix"
	"github.com/zmap/zgrab/ztools/zct"
)

// pkixPublicKey reflects a PKIX public key structure. See SubjectPublicKeyInfo
// in RFC 3280.
type pkixPublicKey struct {
	Algo      pkix.AlgorithmIdentifier
	BitString asn1.BitString
}

// ParsePKIXPublicKey parses a DER encoded public key. These values are
// typically found in PEM blocks with "BEGIN PUBLIC KEY".
func ParsePKIXPublicKey(derBytes []byte) (pub interface{}, err error) {
	var pki publicKeyInfo
	if _, err = asn1.Unmarshal(derBytes, &pki); err != nil {
		return
	}
	algo := getPublicKeyAlgorithmFromOID(pki.Algorithm.Algorithm)
	if algo == UnknownPublicKeyAlgorithm {
		return nil, errors.New("x509: unknown public key algorithm")
	}
	return parsePublicKey(algo, &pki)
}

func marshalPublicKey(pub interface{}) (publicKeyBytes []byte, publicKeyAlgorithm pkix.AlgorithmIdentifier, err error) {
	switch pub := pub.(type) {
	case *rsa.PublicKey:
		publicKeyBytes, err = asn1.Marshal(rsaPublicKey{
			N: pub.N,
			E: pub.E,
		})
		publicKeyAlgorithm.Algorithm = oidPublicKeyRSA
		// This is a NULL parameters value which is technically
		// superfluous, but most other code includes it and, by
		// doing this, we match their public key hashes.
		publicKeyAlgorithm.Parameters = asn1.RawValue{
			Tag: 5,
		}
	case *ecdsa.PublicKey:
		publicKeyBytes = elliptic.Marshal(pub.Curve, pub.X, pub.Y)
		oid, ok := oidFromNamedCurve(pub.Curve)
		if !ok {
			return nil, pkix.AlgorithmIdentifier{}, errors.New("x509: unsupported elliptic curve")
		}
		publicKeyAlgorithm.Algorithm = oidPublicKeyECDSA
		var paramBytes []byte
		paramBytes, err = asn1.Marshal(oid)
		if err != nil {
			return
		}
		publicKeyAlgorithm.Parameters.FullBytes = paramBytes
	default:
		return nil, pkix.AlgorithmIdentifier{}, errors.New("x509: only RSA and ECDSA public keys supported")
	}

	return publicKeyBytes, publicKeyAlgorithm, nil
}

// MarshalPKIXPublicKey serialises a public key to DER-encoded PKIX format.
func MarshalPKIXPublicKey(pub interface{}) ([]byte, error) {
	var publicKeyBytes []byte
	var publicKeyAlgorithm pkix.AlgorithmIdentifier
	var err error

	if publicKeyBytes, publicKeyAlgorithm, err = marshalPublicKey(pub); err != nil {
		return nil, err
	}

	pkix := pkixPublicKey{
		Algo: publicKeyAlgorithm,
		BitString: asn1.BitString{
			Bytes:     publicKeyBytes,
			BitLength: 8 * len(publicKeyBytes),
		},
	}

	ret, _ := asn1.Marshal(pkix)
	return ret, nil
}

// These structures reflect the ASN.1 structure of X.509 certificates.:

type certificate struct {
	Raw                asn1.RawContent
	TBSCertificate     tbsCertificate
	SignatureAlgorithm pkix.AlgorithmIdentifier
	SignatureValue     asn1.BitString
}

type tbsCertificate struct {
	Raw                asn1.RawContent
	Version            int `asn1:"optional,explicit,default:1,tag:0"`
	SerialNumber       *big.Int
	SignatureAlgorithm pkix.AlgorithmIdentifier
	Issuer             asn1.RawValue
	Validity           validity
	Subject            asn1.RawValue
	PublicKey          publicKeyInfo
	UniqueId           asn1.BitString   `asn1:"optional,tag:1"`
	SubjectUniqueId    asn1.BitString   `asn1:"optional,tag:2"`
	Extensions         []pkix.Extension `asn1:"optional,explicit,tag:3"`
}

type dsaAlgorithmParameters struct {
	P, Q, G *big.Int
}

type dsaSignature struct {
	R, S *big.Int
}

type ecdsaSignature dsaSignature

type validity struct {
	NotBefore, NotAfter time.Time
}

type publicKeyInfo struct {
	Raw       asn1.RawContent
	Algorithm pkix.AlgorithmIdentifier
	PublicKey asn1.BitString
}


// RFC 5280,  4.2.1.1
type authKeyId struct {
	Id []byte `asn1:"optional,tag:0"`
}

type SignatureAlgorithm int
type SignatureAlgorithmOID asn1.ObjectIdentifier

const (
	UnknownSignatureAlgorithm SignatureAlgorithm = iota
	MD2WithRSA
	MD5WithRSA
	SHA1WithRSA
	SHA256WithRSA
	SHA384WithRSA
	SHA512WithRSA
	DSAWithSHA1
	DSAWithSHA256
	ECDSAWithSHA1
	ECDSAWithSHA256
	ECDSAWithSHA384
	ECDSAWithSHA512
	total_signature_algorithms
)

var signatureAlgorithmNames = []string{
	"unknown_algorithm",
	"MD2WithRSA",
	"MD5WithRSA",
	"SHA1WithRSA",
	"SHA256WithRSA",
	"SHA384WithRSA",
	"SHA512WithRSA",
	"DSAWithSHA1",
	"DSAWithSHA256",
	"ECDSAWithSHA1",
	"ECDSAWithSHA256",
	"ECDSAWitHSHA384",
	"ECDSAWithSHA512",
}

type PublicKeyAlgorithm int

const (
	UnknownPublicKeyAlgorithm PublicKeyAlgorithm = iota
	RSA
	DSA
	ECDSA
	total_key_algorithms
)

var keyAlgorithmNames = []string{
	"unknown_algorithm",
	"RSA",
	"DSA",
	"ECDSA",
}

// OIDs for signature algorithms
//
// pkcs-1 OBJECT IDENTIFIER ::= {
//    iso(1) member-body(2) us(840) rsadsi(113549) pkcs(1) 1 }
//
//
// RFC 3279 2.2.1 RSA Signature Algorithms
//
// md2WithRSAEncryption OBJECT IDENTIFIER ::= { pkcs-1 2 }
//
// md5WithRSAEncryption OBJECT IDENTIFIER ::= { pkcs-1 4 }
//
// sha-1WithRSAEncryption OBJECT IDENTIFIER ::= { pkcs-1 5 }
//
// dsaWithSha1 OBJECT IDENTIFIER ::= {
//    iso(1) member-body(2) us(840) x9-57(10040) x9cm(4) 3 }
//
// RFC 3279 2.2.3 ECDSA Signature Algorithm
//
// ecdsa-with-SHA1 OBJECT IDENTIFIER ::= {
// 	  iso(1) member-body(2) us(840) ansi-x962(10045)
//    signatures(4) ecdsa-with-SHA1(1)}
//
//
// RFC 4055 5 PKCS #1 Version 1.5
//
// sha256WithRSAEncryption OBJECT IDENTIFIER ::= { pkcs-1 11 }
//
// sha384WithRSAEncryption OBJECT IDENTIFIER ::= { pkcs-1 12 }
//
// sha512WithRSAEncryption OBJECT IDENTIFIER ::= { pkcs-1 13 }
//
//
// RFC 5758 3.1 DSA Signature Algorithms
//
// dsaWithSha256 OBJECT IDENTIFIER ::= {
//    joint-iso-ccitt(2) country(16) us(840) organization(1) gov(101)
//    csor(3) algorithms(4) id-dsa-with-sha2(3) 2}
//
// RFC 5758 3.2 ECDSA Signature Algorithm
//
// ecdsa-with-SHA256 OBJECT IDENTIFIER ::= { iso(1) member-body(2)
//    us(840) ansi-X9-62(10045) signatures(4) ecdsa-with-SHA2(3) 2 }
//
// ecdsa-with-SHA384 OBJECT IDENTIFIER ::= { iso(1) member-body(2)
//    us(840) ansi-X9-62(10045) signatures(4) ecdsa-with-SHA2(3) 3 }
//
// ecdsa-with-SHA512 OBJECT IDENTIFIER ::= { iso(1) member-body(2)
//    us(840) ansi-X9-62(10045) signatures(4) ecdsa-with-SHA2(3) 4 }

var (
	oidSignatureMD2WithRSA      = asn1.ObjectIdentifier{1, 2, 840, 113549, 1, 1, 2}
	oidSignatureMD5WithRSA      = asn1.ObjectIdentifier{1, 2, 840, 113549, 1, 1, 4}
	oidSignatureSHA1WithRSA     = asn1.ObjectIdentifier{1, 2, 840, 113549, 1, 1, 5}
	oidSignatureSHA256WithRSA   = asn1.ObjectIdentifier{1, 2, 840, 113549, 1, 1, 11}
	oidSignatureSHA384WithRSA   = asn1.ObjectIdentifier{1, 2, 840, 113549, 1, 1, 12}
	oidSignatureSHA512WithRSA   = asn1.ObjectIdentifier{1, 2, 840, 113549, 1, 1, 13}
	oidSignatureDSAWithSHA1     = asn1.ObjectIdentifier{1, 2, 840, 10040, 4, 3}
	oidSignatureDSAWithSHA256   = asn1.ObjectIdentifier{2, 16, 840, 1, 101, 4, 3, 2}
	oidSignatureECDSAWithSHA1   = asn1.ObjectIdentifier{1, 2, 840, 10045, 4, 1}
	oidSignatureECDSAWithSHA256 = asn1.ObjectIdentifier{1, 2, 840, 10045, 4, 3, 2}
	oidSignatureECDSAWithSHA384 = asn1.ObjectIdentifier{1, 2, 840, 10045, 4, 3, 3}
	oidSignatureECDSAWithSHA512 = asn1.ObjectIdentifier{1, 2, 840, 10045, 4, 3, 4}
)

var signatureAlgorithmDetails = []struct {
	algo       SignatureAlgorithm
	oid        asn1.ObjectIdentifier
	pubKeyAlgo PublicKeyAlgorithm
	hash       crypto.Hash
}{
	{MD2WithRSA, oidSignatureMD2WithRSA, RSA, crypto.Hash(0) /* no value for MD2 */},
	{MD5WithRSA, oidSignatureMD5WithRSA, RSA, crypto.MD5},
	{SHA1WithRSA, oidSignatureSHA1WithRSA, RSA, crypto.SHA1},
	{SHA256WithRSA, oidSignatureSHA256WithRSA, RSA, crypto.SHA256},
	{SHA384WithRSA, oidSignatureSHA384WithRSA, RSA, crypto.SHA384},
	{SHA512WithRSA, oidSignatureSHA512WithRSA, RSA, crypto.SHA512},
	{DSAWithSHA1, oidSignatureDSAWithSHA1, DSA, crypto.SHA1},
	{DSAWithSHA256, oidSignatureDSAWithSHA256, DSA, crypto.SHA256},
	{ECDSAWithSHA1, oidSignatureECDSAWithSHA1, ECDSA, crypto.SHA1},
	{ECDSAWithSHA256, oidSignatureECDSAWithSHA256, ECDSA, crypto.SHA256},
	{ECDSAWithSHA384, oidSignatureECDSAWithSHA384, ECDSA, crypto.SHA384},
	{ECDSAWithSHA512, oidSignatureECDSAWithSHA512, ECDSA, crypto.SHA512},
}

func getSignatureAlgorithmFromOID(oid asn1.ObjectIdentifier) SignatureAlgorithm {
	for _, details := range signatureAlgorithmDetails {
		if oid.Equal(details.oid) {
			return details.algo
		}
	}
	return UnknownSignatureAlgorithm
}

// RFC 3279, 2.3 Public Key Algorithms
//
// pkcs-1 OBJECT IDENTIFIER ::== { iso(1) member-body(2) us(840)
//    rsadsi(113549) pkcs(1) 1 }
//
// rsaEncryption OBJECT IDENTIFIER ::== { pkcs1-1 1 }
//
// id-dsa OBJECT IDENTIFIER ::== { iso(1) member-body(2) us(840)
//    x9-57(10040) x9cm(4) 1 }
//
// RFC 5480, 2.1.1 Unrestricted Algorithm Identifier and Parameters
//
// id-ecPublicKey OBJECT IDENTIFIER ::= {
//       iso(1) member-body(2) us(840) ansi-X9-62(10045) keyType(2) 1 }
var (
	oidPublicKeyRSA   = asn1.ObjectIdentifier{1, 2, 840, 113549, 1, 1, 1}
	oidPublicKeyDSA   = asn1.ObjectIdentifier{1, 2, 840, 10040, 4, 1}
	oidPublicKeyECDSA = asn1.ObjectIdentifier{1, 2, 840, 10045, 2, 1}
)

func getPublicKeyAlgorithmFromOID(oid asn1.ObjectIdentifier) PublicKeyAlgorithm {
	switch {
	case oid.Equal(oidPublicKeyRSA):
		return RSA
	case oid.Equal(oidPublicKeyDSA):
		return DSA
	case oid.Equal(oidPublicKeyECDSA):
		return ECDSA
	}
	return UnknownPublicKeyAlgorithm
}

// RFC 5480, 2.1.1.1. Named Curve
//
// secp224r1 OBJECT IDENTIFIER ::= {
//   iso(1) identified-organization(3) certicom(132) curve(0) 33 }
//
// secp256r1 OBJECT IDENTIFIER ::= {
//   iso(1) member-body(2) us(840) ansi-X9-62(10045) curves(3)
//   prime(1) 7 }
//
// secp384r1 OBJECT IDENTIFIER ::= {
//   iso(1) identified-organization(3) certicom(132) curve(0) 34 }
//
// secp521r1 OBJECT IDENTIFIER ::= {
//   iso(1) identified-organization(3) certicom(132) curve(0) 35 }
//
// NB: secp256r1 is equivalent to prime256v1
var (
	oidNamedCurveP224 = asn1.ObjectIdentifier{1, 3, 132, 0, 33}
	oidNamedCurveP256 = asn1.ObjectIdentifier{1, 2, 840, 10045, 3, 1, 7}
	oidNamedCurveP384 = asn1.ObjectIdentifier{1, 3, 132, 0, 34}
	oidNamedCurveP521 = asn1.ObjectIdentifier{1, 3, 132, 0, 35}
)

func namedCurveFromOID(oid asn1.ObjectIdentifier) elliptic.Curve {
	switch {
	case oid.Equal(oidNamedCurveP224):
		return elliptic.P224()
	case oid.Equal(oidNamedCurveP256):
		return elliptic.P256()
	case oid.Equal(oidNamedCurveP384):
		return elliptic.P384()
	case oid.Equal(oidNamedCurveP521):
		return elliptic.P521()
	}
	return nil
}

func oidFromNamedCurve(curve elliptic.Curve) (asn1.ObjectIdentifier, bool) {
	switch curve {
	case elliptic.P224():
		return oidNamedCurveP224, true
	case elliptic.P256():
		return oidNamedCurveP256, true
	case elliptic.P384():
		return oidNamedCurveP384, true
	case elliptic.P521():
		return oidNamedCurveP521, true
	}

	return nil, false
}

// KeyUsage represents the set of actions that are valid for a given key. It's
// a bitmap of the KeyUsage* constants.
type KeyUsage int

const (
	KeyUsageDigitalSignature KeyUsage = 1 << iota
	KeyUsageContentCommitment
	KeyUsageKeyEncipherment
	KeyUsageDataEncipherment
	KeyUsageKeyAgreement
	KeyUsageCertSign
	KeyUsageCRLSign
	KeyUsageEncipherOnly
	KeyUsageDecipherOnly
)

// RFC 5280, 4.2.1.12  Extended Key Usage
//
// anyExtendedKeyUsage OBJECT IDENTIFIER ::= { id-ce-extKeyUsage 0 }
//
// id-kp OBJECT IDENTIFIER ::= { id-pkix 3 }
//
// id-kp-serverAuth             OBJECT IDENTIFIER ::= { id-kp 1 }
// id-kp-clientAuth             OBJECT IDENTIFIER ::= { id-kp 2 }
// id-kp-codeSigning            OBJECT IDENTIFIER ::= { id-kp 3 }
// id-kp-emailProtection        OBJECT IDENTIFIER ::= { id-kp 4 }
// id-kp-timeStamping           OBJECT IDENTIFIER ::= { id-kp 8 }
// id-kp-OCSPSigning            OBJECT IDENTIFIER ::= { id-kp 9 }
var (
	oidExtKeyUsageAny                        = asn1.ObjectIdentifier{2, 5, 29, 37, 0}
	oidExtKeyUsageServerAuth                 = asn1.ObjectIdentifier{1, 3, 6, 1, 5, 5, 7, 3, 1}
	oidExtKeyUsageClientAuth                 = asn1.ObjectIdentifier{1, 3, 6, 1, 5, 5, 7, 3, 2}
	oidExtKeyUsageCodeSigning                = asn1.ObjectIdentifier{1, 3, 6, 1, 5, 5, 7, 3, 3}
	oidExtKeyUsageEmailProtection            = asn1.ObjectIdentifier{1, 3, 6, 1, 5, 5, 7, 3, 4}
	oidExtKeyUsageIPSECEndSystem             = asn1.ObjectIdentifier{1, 3, 6, 1, 5, 5, 7, 3, 5}
	oidExtKeyUsageIPSECTunnel                = asn1.ObjectIdentifier{1, 3, 6, 1, 5, 5, 7, 3, 6}
	oidExtKeyUsageIPSECUser                  = asn1.ObjectIdentifier{1, 3, 6, 1, 5, 5, 7, 3, 7}
	oidExtKeyUsageTimeStamping               = asn1.ObjectIdentifier{1, 3, 6, 1, 5, 5, 7, 3, 8}
	oidExtKeyUsageOCSPSigning                = asn1.ObjectIdentifier{1, 3, 6, 1, 5, 5, 7, 3, 9}
	oidExtKeyUsageMicrosoftServerGatedCrypto = asn1.ObjectIdentifier{1, 3, 6, 1, 4, 1, 311, 10, 3, 3}
	oidExtKeyUsageNetscapeServerGatedCrypto  = asn1.ObjectIdentifier{2, 16, 840, 1, 113730, 4, 1}
)

// ExtKeyUsage represents an extended set of actions that are valid for a given key.
// Each of the ExtKeyUsage* constants define a unique action.
type ExtKeyUsage int

const (
	ExtKeyUsageAny ExtKeyUsage = iota
	ExtKeyUsageServerAuth
	ExtKeyUsageClientAuth
	ExtKeyUsageCodeSigning
	ExtKeyUsageEmailProtection
	ExtKeyUsageIPSECEndSystem
	ExtKeyUsageIPSECTunnel
	ExtKeyUsageIPSECUser
	ExtKeyUsageTimeStamping
	ExtKeyUsageOCSPSigning
	ExtKeyUsageMicrosoftServerGatedCrypto
	ExtKeyUsageNetscapeServerGatedCrypto
)

// extKeyUsageOIDs contains the mapping between an ExtKeyUsage and its OID.
var extKeyUsageOIDs = []struct {
	extKeyUsage ExtKeyUsage
	oid         asn1.ObjectIdentifier
}{
	{ExtKeyUsageAny, oidExtKeyUsageAny},
	{ExtKeyUsageServerAuth, oidExtKeyUsageServerAuth},
	{ExtKeyUsageClientAuth, oidExtKeyUsageClientAuth},
	{ExtKeyUsageCodeSigning, oidExtKeyUsageCodeSigning},
	{ExtKeyUsageEmailProtection, oidExtKeyUsageEmailProtection},
	{ExtKeyUsageIPSECEndSystem, oidExtKeyUsageIPSECEndSystem},
	{ExtKeyUsageIPSECTunnel, oidExtKeyUsageIPSECTunnel},
	{ExtKeyUsageIPSECUser, oidExtKeyUsageIPSECUser},
	{ExtKeyUsageTimeStamping, oidExtKeyUsageTimeStamping},
	{ExtKeyUsageOCSPSigning, oidExtKeyUsageOCSPSigning},
	{ExtKeyUsageMicrosoftServerGatedCrypto, oidExtKeyUsageMicrosoftServerGatedCrypto},
	{ExtKeyUsageNetscapeServerGatedCrypto, oidExtKeyUsageNetscapeServerGatedCrypto},
}

func extKeyUsageFromOID(oid asn1.ObjectIdentifier) (eku ExtKeyUsage, ok bool) {
	for _, pair := range extKeyUsageOIDs {
		if oid.Equal(pair.oid) {
			return pair.extKeyUsage, true
		}
	}
	return
}

func oidFromExtKeyUsage(eku ExtKeyUsage) (oid asn1.ObjectIdentifier, ok bool) {
	for _, pair := range extKeyUsageOIDs {
		if eku == pair.extKeyUsage {
			return pair.oid, true
		}
	}
	return
}

// A Certificate represents an X.509 certificate.
type Certificate struct {
	Raw                     []byte // Complete ASN.1 DER content (certificate, signature algorithm and signature).
	RawTBSCertificate       []byte // Certificate part of raw ASN.1 DER content.
	RawSubjectPublicKeyInfo []byte // DER encoded SubjectPublicKeyInfo.
	RawSubject              []byte // DER encoded Subject
	RawIssuer               []byte // DER encoded Issuer

	Signature          []byte
	SignatureAlgorithm SignatureAlgorithm

	SignatureAlgorithmOID asn1.ObjectIdentifier

	PublicKeyAlgorithm PublicKeyAlgorithm
	PublicKey          interface{}

	PublicKeyAlgorithmOID asn1.ObjectIdentifier

	Version             int
	SerialNumber        *big.Int
	Issuer              pkix.Name
	Subject             pkix.Name
	NotBefore, NotAfter time.Time // Validity bounds.
	KeyUsage            KeyUsage

	// Extensions contains raw X.509 extensions. When parsing certificates,
	// this can be used to extract non-critical extensions that are not
	// parsed by this package. When marshaling certificates, the Extensions
	// field is ignored, see ExtraExtensions.
	Extensions []pkix.Extension

	// ExtraExtensions contains extensions to be copied, raw, into any
	// marshaled certificates. Values override any extensions that would
	// otherwise be produced based on the other fields. The ExtraExtensions
	// field is not populated when parsing certificates, see Extensions.
	ExtraExtensions []pkix.Extension

	ExtKeyUsage        []ExtKeyUsage           // Sequence of extended key usages.
	UnknownExtKeyUsage []asn1.ObjectIdentifier // Encountered extended key usages unknown to this package.

	BasicConstraintsValid bool // if true then the next two fields are valid.
	IsCA                  bool
	MaxPathLen            int
	// MaxPathLenZero indicates that BasicConstraintsValid==true and
	// MaxPathLen==0 should be interpreted as an actual maximum path length
	// of zero. Otherwise, that combination is interpreted as MaxPathLen
	// not being set.
	MaxPathLenZero bool

	SubjectKeyId   []byte
	AuthorityKeyId []byte

	// RFC 5280, 4.2.2.1 (Authority Information Access)
	OCSPServer            []string
	IssuingCertificateURL []string

	// Subject Alternate Name values
	DNSNames       []string
	EmailAddresses []string
	IPAddresses    []net.IP

	// Name constraints
	PermittedDNSDomainsCritical bool // if true then the name constraints are marked critical.
	PermittedDNSDomains         []string

	// CRL Distribution Points
	CRLDistributionPoints []string

	PolicyIdentifiers []asn1.ObjectIdentifier

	// Fingerprints
	FingerprintMD5    CertificateFingerprint
	FingerprintSHA1   CertificateFingerprint
	FingerprintSHA256 CertificateFingerprint

	IsPrecert bool

	// Internal
	validSignature bool

	// CT
	SignedCertificateTimestampList []*ct.SignedCertificateTimestamp
}

// ErrUnsupportedAlgorithm results from attempting to perform an operation that
// involves algorithms that are not currently implemented.
var ErrUnsupportedAlgorithm = errors.New("x509: cannot verify signature: algorithm unimplemented")

// ConstraintViolationError results when a requested usage is not permitted by
// a certificate. For example: checking a signature when the public key isn't a
// certificate signing key.
type ConstraintViolationError struct{}

func (ConstraintViolationError) Error() string {
	return "x509: invalid signature: parent certificate cannot sign this kind of certificate"
}

func (c *Certificate) Equal(other *Certificate) bool {
	return bytes.Equal(c.Raw, other.Raw)
}

// Entrust have a broken root certificate (CN=Entrust.net Certification
// Authority (2048)) which isn't marked as a CA certificate and is thus invalid
// according to PKIX.
// We recognise this certificate by its SubjectPublicKeyInfo and exempt it
// from the Basic Constraints requirement.
// See http://www.entrust.net/knowledge-base/technote.cfm?tn=7869
//
// TODO(agl): remove this hack once their reissued root is sufficiently
// widespread.
var entrustBrokenSPKI = []byte{
	0x30, 0x82, 0x01, 0x22, 0x30, 0x0d, 0x06, 0x09,
	0x2a, 0x86, 0x48, 0x86, 0xf7, 0x0d, 0x01, 0x01,
	0x01, 0x05, 0x00, 0x03, 0x82, 0x01, 0x0f, 0x00,
	0x30, 0x82, 0x01, 0x0a, 0x02, 0x82, 0x01, 0x01,
	0x00, 0x97, 0xa3, 0x2d, 0x3c, 0x9e, 0xde, 0x05,
	0xda, 0x13, 0xc2, 0x11, 0x8d, 0x9d, 0x8e, 0xe3,
	0x7f, 0xc7, 0x4b, 0x7e, 0x5a, 0x9f, 0xb3, 0xff,
	0x62, 0xab, 0x73, 0xc8, 0x28, 0x6b, 0xba, 0x10,
	0x64, 0x82, 0x87, 0x13, 0xcd, 0x57, 0x18, 0xff,
	0x28, 0xce, 0xc0, 0xe6, 0x0e, 0x06, 0x91, 0x50,
	0x29, 0x83, 0xd1, 0xf2, 0xc3, 0x2a, 0xdb, 0xd8,
	0xdb, 0x4e, 0x04, 0xcc, 0x00, 0xeb, 0x8b, 0xb6,
	0x96, 0xdc, 0xbc, 0xaa, 0xfa, 0x52, 0x77, 0x04,
	0xc1, 0xdb, 0x19, 0xe4, 0xae, 0x9c, 0xfd, 0x3c,
	0x8b, 0x03, 0xef, 0x4d, 0xbc, 0x1a, 0x03, 0x65,
	0xf9, 0xc1, 0xb1, 0x3f, 0x72, 0x86, 0xf2, 0x38,
	0xaa, 0x19, 0xae, 0x10, 0x88, 0x78, 0x28, 0xda,
	0x75, 0xc3, 0x3d, 0x02, 0x82, 0x02, 0x9c, 0xb9,
	0xc1, 0x65, 0x77, 0x76, 0x24, 0x4c, 0x98, 0xf7,
	0x6d, 0x31, 0x38, 0xfb, 0xdb, 0xfe, 0xdb, 0x37,
	0x02, 0x76, 0xa1, 0x18, 0x97, 0xa6, 0xcc, 0xde,
	0x20, 0x09, 0x49, 0x36, 0x24, 0x69, 0x42, 0xf6,
	0xe4, 0x37, 0x62, 0xf1, 0x59, 0x6d, 0xa9, 0x3c,
	0xed, 0x34, 0x9c, 0xa3, 0x8e, 0xdb, 0xdc, 0x3a,
	0xd7, 0xf7, 0x0a, 0x6f, 0xef, 0x2e, 0xd8, 0xd5,
	0x93, 0x5a, 0x7a, 0xed, 0x08, 0x49, 0x68, 0xe2,
	0x41, 0xe3, 0x5a, 0x90, 0xc1, 0x86, 0x55, 0xfc,
	0x51, 0x43, 0x9d, 0xe0, 0xb2, 0xc4, 0x67, 0xb4,
	0xcb, 0x32, 0x31, 0x25, 0xf0, 0x54, 0x9f, 0x4b,
	0xd1, 0x6f, 0xdb, 0xd4, 0xdd, 0xfc, 0xaf, 0x5e,
	0x6c, 0x78, 0x90, 0x95, 0xde, 0xca, 0x3a, 0x48,
	0xb9, 0x79, 0x3c, 0x9b, 0x19, 0xd6, 0x75, 0x05,
	0xa0, 0xf9, 0x88, 0xd7, 0xc1, 0xe8, 0xa5, 0x09,
	0xe4, 0x1a, 0x15, 0xdc, 0x87, 0x23, 0xaa, 0xb2,
	0x75, 0x8c, 0x63, 0x25, 0x87, 0xd8, 0xf8, 0x3d,
	0xa6, 0xc2, 0xcc, 0x66, 0xff, 0xa5, 0x66, 0x68,
	0x55, 0x02, 0x03, 0x01, 0x00, 0x01,
}

// CheckSignatureFrom verifies that the signature on c is a valid signature
// from parent.
func (c *Certificate) CheckSignatureFrom(parent *Certificate) (err error) {
	// RFC 5280, 4.2.1.9:
	// "If the basic constraints extension is not present in a version 3
	// certificate, or the extension is present but the cA boolean is not
	// asserted, then the certified public key MUST NOT be used to verify
	// certificate signatures."
	// (except for Entrust, see comment above entrustBrokenSPKI)
	if (parent.Version == 3 && !parent.BasicConstraintsValid ||
		parent.BasicConstraintsValid && !parent.IsCA) &&
		!bytes.Equal(c.RawSubjectPublicKeyInfo, entrustBrokenSPKI) {
		return ConstraintViolationError{}
	}

	if parent.KeyUsage != 0 && parent.KeyUsage&KeyUsageCertSign == 0 {
		return ConstraintViolationError{}
	}

	if parent.PublicKeyAlgorithm == UnknownPublicKeyAlgorithm {
		return ErrUnsupportedAlgorithm
	}

	// TODO(agl): don't ignore the path length constraint.

	return parent.CheckSignature(c.SignatureAlgorithm, c.RawTBSCertificate, c.Signature)
}

// CheckSignature verifies that signature is a valid signature over signed from
// c's public key.
func (c *Certificate) CheckSignature(algo SignatureAlgorithm, signed, signature []byte) (err error) {
	var hashType crypto.Hash

	switch algo {
	case SHA1WithRSA, DSAWithSHA1, ECDSAWithSHA1:
		hashType = crypto.SHA1
	case SHA256WithRSA, DSAWithSHA256, ECDSAWithSHA256:
		hashType = crypto.SHA256
	case SHA384WithRSA, ECDSAWithSHA384:
		hashType = crypto.SHA384
	case SHA512WithRSA, ECDSAWithSHA512:
		hashType = crypto.SHA512
	default:
		return ErrUnsupportedAlgorithm
	}

	if !hashType.Available() {
		return ErrUnsupportedAlgorithm
	}
	h := hashType.New()

	h.Write(signed)
	digest := h.Sum(nil)

	switch pub := c.PublicKey.(type) {
	case *rsa.PublicKey:
		return rsa.VerifyPKCS1v15(pub, hashType, digest, signature)
	case *dsa.PublicKey:
		dsaSig := new(dsaSignature)
		if _, err := asn1.Unmarshal(signature, dsaSig); err != nil {
			return err
		}
		if dsaSig.R.Sign() <= 0 || dsaSig.S.Sign() <= 0 {
			return errors.New("x509: DSA signature contained zero or negative values")
		}
		if !dsa.Verify(pub, digest, dsaSig.R, dsaSig.S) {
			return errors.New("x509: DSA verification failure")
		}
		return
	case *ecdsa.PublicKey:
		ecdsaSig := new(ecdsaSignature)
		if _, err := asn1.Unmarshal(signature, ecdsaSig); err != nil {
			return err
		}
		if ecdsaSig.R.Sign() <= 0 || ecdsaSig.S.Sign() <= 0 {
			return errors.New("x509: ECDSA signature contained zero or negative values")
		}
		if !ecdsa.Verify(pub, digest, ecdsaSig.R, ecdsaSig.S) {
			return errors.New("x509: ECDSA verification failure")
		}
		return
	}
	return ErrUnsupportedAlgorithm
}

// CheckCRLSignature checks that the signature in crl is from c.
func (c *Certificate) CheckCRLSignature(crl *pkix.CertificateList) (err error) {
	algo := getSignatureAlgorithmFromOID(crl.SignatureAlgorithm.Algorithm)
	return c.CheckSignature(algo, crl.TBSCertList.Raw, crl.SignatureValue.RightAlign())
}

type UnhandledCriticalExtension struct{}

func (h UnhandledCriticalExtension) Error() string {
	return "x509: unhandled critical extension"
}

type basicConstraints struct {
	IsCA       bool `asn1:"optional"`
	MaxPathLen int  `asn1:"optional,default:-1"`
}

// RFC 5280 4.2.1.4
type policyInformation struct {
	Policy asn1.ObjectIdentifier
	// policyQualifiers omitted
}

// RFC 5280, 4.2.1.10
type nameConstraints struct {
	Permitted []generalSubtree `asn1:"optional,tag:0"`
	Excluded  []generalSubtree `asn1:"optional,tag:1"`
}

type generalSubtree struct {
	Name string `asn1:"tag:2,optional,ia5"`
}

// RFC 5280, 4.2.2.1
type authorityInfoAccess struct {
	Method   asn1.ObjectIdentifier
	Location asn1.RawValue
}

// RFC 5280, 4.2.1.14
type distributionPoint struct {
	DistributionPoint distributionPointName `asn1:"optional,tag:0"`
	Reason            asn1.BitString        `asn1:"optional,tag:1"`
	CRLIssuer         asn1.RawValue         `asn1:"optional,tag:2"`
}

type distributionPointName struct {
	FullName     asn1.RawValue    `asn1:"optional,tag:0"`
	RelativeName pkix.RDNSequence `asn1:"optional,tag:1"`
}

func parsePublicKey(algo PublicKeyAlgorithm, keyData *publicKeyInfo) (interface{}, error) {
	asn1Data := keyData.PublicKey.RightAlign()
	switch algo {
	case RSA:
		p := new(rsaPublicKey)
		_, err := asn1.Unmarshal(asn1Data, p)
		if err != nil {
			return nil, err
		}

		if p.N.Sign() <= 0 {
			return nil, errors.New("x509: RSA modulus is not a positive number")
		}
		if p.E <= 0 {
			return nil, errors.New("x509: RSA public exponent is not a positive number")
		}

		pub := &rsa.PublicKey{
			E: p.E,
			N: p.N,
		}
		return pub, nil
	case DSA:
		var p *big.Int
		_, err := asn1.Unmarshal(asn1Data, &p)
		if err != nil {
			return nil, err
		}
		paramsData := keyData.Algorithm.Parameters.FullBytes
		params := new(dsaAlgorithmParameters)
		_, err = asn1.Unmarshal(paramsData, params)
		if err != nil {
			return nil, err
		}
		if p.Sign() <= 0 || params.P.Sign() <= 0 || params.Q.Sign() <= 0 || params.G.Sign() <= 0 {
			return nil, errors.New("x509: zero or negative DSA parameter")
		}
		pub := &dsa.PublicKey{
			Parameters: dsa.Parameters{
				P: params.P,
				Q: params.Q,
				G: params.G,
			},
			Y: p,
		}
		return pub, nil
	case ECDSA:
		paramsData := keyData.Algorithm.Parameters.FullBytes
		namedCurveOID := new(asn1.ObjectIdentifier)
		_, err := asn1.Unmarshal(paramsData, namedCurveOID)
		if err != nil {
			return nil, err
		}
		namedCurve := namedCurveFromOID(*namedCurveOID)
		if namedCurve == nil {
			return nil, errors.New("x509: unsupported elliptic curve")
		}
		x, y := elliptic.Unmarshal(namedCurve, asn1Data)
		if x == nil {
			return nil, errors.New("x509: failed to unmarshal elliptic curve point")
		}
		pub := &ecdsa.PublicKey{
			Curve: namedCurve,
			X:     x,
			Y:     y,
		}
		return pub, nil
	default:
		return nil, nil
	}
}

func parseSANExtension(value []byte) (dnsNames, emailAddresses []string, ipAddresses []net.IP, err error) {
	// RFC 5280, 4.2.1.6

	// SubjectAltName ::= GeneralNames
	//
	// GeneralNames ::= SEQUENCE SIZE (1..MAX) OF GeneralName
	//
	// GeneralName ::= CHOICE {
	//      otherName                       [0]     OtherName,
	//      rfc822Name                      [1]     IA5String,
	//      dNSName                         [2]     IA5String,
	//      x400Address                     [3]     ORAddress,
	//      directoryName                   [4]     Name,
	//      ediPartyName                    [5]     EDIPartyName,
	//      uniformResourceIdentifier       [6]     IA5String,
	//      iPAddress                       [7]     OCTET STRING,
	//      registeredID                    [8]     OBJECT IDENTIFIER }
	var seq asn1.RawValue
	if _, err = asn1.Unmarshal(value, &seq); err != nil {
		return
	}
	if !seq.IsCompound || seq.Tag != 16 || seq.Class != 0 {
		err = asn1.StructuralError{Msg: "bad SAN sequence"}
		return
	}

	rest := seq.Bytes
	for len(rest) > 0 {
		var v asn1.RawValue
		rest, err = asn1.Unmarshal(rest, &v)
		if err != nil {
			return
		}
		switch v.Tag {
		case 1:
			emailAddresses = append(emailAddresses, string(v.Bytes))
		case 2:
			dnsNames = append(dnsNames, string(v.Bytes))
		case 7:
			switch len(v.Bytes) {
			case net.IPv4len, net.IPv6len:
				ipAddresses = append(ipAddresses, v.Bytes)
			default:
				err = errors.New("x509: certificate contained IP address of length " + strconv.Itoa(len(v.Bytes)))
				return
			}
		}
	}

	return
}

func parseCertificate(in *certificate) (*Certificate, error) {
	out := new(Certificate)
	out.Raw = in.Raw
	out.RawTBSCertificate = in.TBSCertificate.Raw
	out.RawSubjectPublicKeyInfo = in.TBSCertificate.PublicKey.Raw
	out.RawSubject = in.TBSCertificate.Subject.FullBytes
	out.RawIssuer = in.TBSCertificate.Issuer.FullBytes

	// Fingerprints
	out.FingerprintMD5 = MD5Fingerprint(in.Raw)
	out.FingerprintSHA1 = SHA1Fingerprint(in.Raw)
	out.FingerprintSHA256 = SHA256Fingerprint(in.Raw)

	out.Signature = in.SignatureValue.RightAlign()
	out.SignatureAlgorithm =
		getSignatureAlgorithmFromOID(in.TBSCertificate.SignatureAlgorithm.Algorithm)

	out.SignatureAlgorithmOID = in.TBSCertificate.SignatureAlgorithm.Algorithm

	out.PublicKeyAlgorithm =
		getPublicKeyAlgorithmFromOID(in.TBSCertificate.PublicKey.Algorithm.Algorithm)
	var err error
	out.PublicKey, err = parsePublicKey(out.PublicKeyAlgorithm, &in.TBSCertificate.PublicKey)
	if err != nil {
		return nil, err
	}

	out.PublicKeyAlgorithmOID = in.TBSCertificate.PublicKey.Algorithm.Algorithm
	out.Version = in.TBSCertificate.Version + 1
	out.SerialNumber = in.TBSCertificate.SerialNumber

	var issuer, subject pkix.RDNSequence
	if _, err := asn1.Unmarshal(in.TBSCertificate.Subject.FullBytes, &subject); err != nil {
		return nil, err
	}
	if _, err := asn1.Unmarshal(in.TBSCertificate.Issuer.FullBytes, &issuer); err != nil {
		return nil, err
	}

	out.Issuer.FillFromRDNSequence(&issuer)
	out.Subject.FillFromRDNSequence(&subject)

	out.NotBefore = in.TBSCertificate.Validity.NotBefore
	out.NotAfter = in.TBSCertificate.Validity.NotAfter

	for _, e := range in.TBSCertificate.Extensions {
		out.Extensions = append(out.Extensions, e)

		if len(e.Id) == 4 && e.Id[0] == 2 && e.Id[1] == 5 && e.Id[2] == 29 {
			switch e.Id[3] {
			case 15:
				// RFC 5280, 4.2.1.3
				var usageBits asn1.BitString
				_, err := asn1.Unmarshal(e.Value, &usageBits)

				if err == nil {
					var usage int
					for i := 0; i < 9; i++ {
						if usageBits.At(i) != 0 {
							usage |= 1 << uint(i)
						}
					}
					out.KeyUsage = KeyUsage(usage)
					continue
				}
			case 19:
				// RFC 5280, 4.2.1.9
				var constraints basicConstraints
				_, err := asn1.Unmarshal(e.Value, &constraints)

				if err == nil {
					out.BasicConstraintsValid = true
					out.IsCA = constraints.IsCA
					out.MaxPathLen = constraints.MaxPathLen
					out.MaxPathLenZero = out.MaxPathLen == 0
					continue
				}
			case 17:
				out.DNSNames, out.EmailAddresses, out.IPAddresses, err = parseSANExtension(e.Value)
				if err != nil {
					return nil, err
				}

				if len(out.DNSNames) > 0 || len(out.EmailAddresses) > 0 || len(out.IPAddresses) > 0 {
					continue
				}
				// If we didn't parse any of the names then we
				// fall through to the critical check below.

			case 30:
				// RFC 5280, 4.2.1.10

				// NameConstraints ::= SEQUENCE {
				//      permittedSubtrees       [0]     GeneralSubtrees OPTIONAL,
				//      excludedSubtrees        [1]     GeneralSubtrees OPTIONAL }
				//
				// GeneralSubtrees ::= SEQUENCE SIZE (1..MAX) OF GeneralSubtree
				//
				// GeneralSubtree ::= SEQUENCE {
				//      base                    GeneralName,
				//      minimum         [0]     BaseDistance DEFAULT 0,
				//      maximum         [1]     BaseDistance OPTIONAL }
				//
				// BaseDistance ::= INTEGER (0..MAX)

				var constraints nameConstraints
				_, err := asn1.Unmarshal(e.Value, &constraints)
				if err != nil {
					return nil, err
				}

				if len(constraints.Excluded) > 0 && e.Critical {
					return out, UnhandledCriticalExtension{}
				}

				for _, subtree := range constraints.Permitted {
					if len(subtree.Name) == 0 {
						if e.Critical {
							return out, UnhandledCriticalExtension{}
						}
						continue
					}
					out.PermittedDNSDomains = append(out.PermittedDNSDomains, subtree.Name)
				}
				continue

			case 31:
				// RFC 5280, 4.2.1.14

				// CRLDistributionPoints ::= SEQUENCE SIZE (1..MAX) OF DistributionPoint
				//
				// DistributionPoint ::= SEQUENCE {
				//     distributionPoint       [0]     DistributionPointName OPTIONAL,
				//     reasons                 [1]     ReasonFlags OPTIONAL,
				//     cRLIssuer               [2]     GeneralNames OPTIONAL }
				//
				// DistributionPointName ::= CHOICE {
				//     fullName                [0]     GeneralNames,
				//     nameRelativeToCRLIssuer [1]     RelativeDistinguishedName }

				var cdp []distributionPoint
				_, err := asn1.Unmarshal(e.Value, &cdp)
				if err != nil {
					return nil, err
				}

				for _, dp := range cdp {
					// Per RFC 5280, 4.2.1.13, one of distributionPoint or cRLIssuer may be empty.
					if len(dp.DistributionPoint.FullName.Bytes) == 0 {
						continue
					}

					var n asn1.RawValue
					_, err = asn1.Unmarshal(dp.DistributionPoint.FullName.Bytes, &n)
					if err != nil {
						return nil, err
					}

					if n.Tag == 6 {
						out.CRLDistributionPoints = append(out.CRLDistributionPoints, string(n.Bytes))
					}
				}
				continue

			case 35:
				// RFC 5280, 4.2.1.1
				var a authKeyId
				_, err = asn1.Unmarshal(e.Value, &a)
				if err != nil {
					return nil, err
				}
				out.AuthorityKeyId = a.Id
				continue

			case 37:
				// RFC 5280, 4.2.1.12.  Extended Key Usage

				// id-ce-extKeyUsage OBJECT IDENTIFIER ::= { id-ce 37 }
				//
				// ExtKeyUsageSyntax ::= SEQUENCE SIZE (1..MAX) OF KeyPurposeId
				//
				// KeyPurposeId ::= OBJECT IDENTIFIER

				var keyUsage []asn1.ObjectIdentifier
				_, err = asn1.Unmarshal(e.Value, &keyUsage)
				if err != nil {
					return nil, err
				}

				for _, u := range keyUsage {
					if extKeyUsage, ok := extKeyUsageFromOID(u); ok {
						out.ExtKeyUsage = append(out.ExtKeyUsage, extKeyUsage)
					} else {
						out.UnknownExtKeyUsage = append(out.UnknownExtKeyUsage, u)
					}
				}

				continue

			case 14:
				// RFC 5280, 4.2.1.2
				var keyid []byte
				_, err = asn1.Unmarshal(e.Value, &keyid)
				if err != nil {
					return nil, err
				}
				out.SubjectKeyId = keyid
				continue

			case 32:
				// RFC 5280 4.2.1.4: Certificate Policies
				var policies []policyInformation
				if _, err = asn1.Unmarshal(e.Value, &policies); err != nil {
					return nil, err
				}
				out.PolicyIdentifiers = make([]asn1.ObjectIdentifier, len(policies))
				for i, policy := range policies {
					out.PolicyIdentifiers[i] = policy.Policy
				}
			}
		} else if e.Id.Equal(oidExtensionAuthorityInfoAccess) {
			// RFC 5280 4.2.2.1: Authority Information Access
			var aia []authorityInfoAccess
			if _, err = asn1.Unmarshal(e.Value, &aia); err != nil {
				return nil, err
			}

			for _, v := range aia {
				// GeneralName: uniformResourceIdentifier [6] IA5String
				if v.Location.Tag != 6 {
					continue
				}
				if v.Method.Equal(oidAuthorityInfoAccessOcsp) {
					out.OCSPServer = append(out.OCSPServer, string(v.Location.Bytes))
				} else if v.Method.Equal(oidAuthorityInfoAccessIssuers) {
					out.IssuingCertificateURL = append(out.IssuingCertificateURL, string(v.Location.Bytes))
				}
			}
<<<<<<< HEAD
		} else if e.Id.Equal(oidExtSignedCertificateTimestampList) {
			// SignedCertificateTimestamp
			//var scts asn1.RawValue
			var scts []byte;
			if _, err = asn1.Unmarshal(e.Value, &scts); err != nil {
				return nil, err
			}
			// ignore length of
			scts = scts[2:]
			for len(scts) > 0 {
				length := int(scts[1]) + (int(scts[0]) << 8)
				//var sct *ct.SignedCertificateTimestamp
				sct, err := ct.DeserializeSCT(bytes.NewReader(scts[2:length+2]))
				if err != nil {
					return nil, err
				}
				scts = scts[2+length:]
				out.SignedCertificateTimestampList = append(out.SignedCertificateTimestampList, sct)
			}

			//for _, raw := range scts {
			//	var v asn1.RawValue
			//	raw, err = asn1.Unmarshal(raw, &v)
			//	//fmt.Printf("fuck %i\n", v)
			//}
=======
		} else if e.Id.Equal(oidExtensionCTPrecertificatePoison) {
			if e.Value[0] == 5 && e.Value[1] == 0 {
				out.IsPrecert = true
				continue
			} else {
				return nil, UnhandledCriticalExtension{}
			}

>>>>>>> 02de3360
		}

		if e.Critical {
			return out, UnhandledCriticalExtension{}
		}
	}

	return out, nil
}

// ParseCertificate parses a single certificate from the given ASN.1 DER data.
func ParseCertificate(asn1Data []byte) (*Certificate, error) {
	var cert certificate
	rest, err := asn1.Unmarshal(asn1Data, &cert)
	if err != nil {
		return nil, err
	}
	if len(rest) > 0 {
		return nil, asn1.SyntaxError{Msg: "trailing data"}
	}

	return parseCertificate(&cert)
}

// ParseCertificates parses one or more certificates from the given ASN.1 DER
// data. The certificates must be concatenated with no intermediate padding.
func ParseCertificates(asn1Data []byte) ([]*Certificate, error) {
	var v []*certificate

	for len(asn1Data) > 0 {
		cert := new(certificate)
		var err error
		asn1Data, err = asn1.Unmarshal(asn1Data, cert)
		if err != nil {
			return nil, err
		}
		v = append(v, cert)
	}

	ret := make([]*Certificate, len(v))
	for i, ci := range v {
		cert, err := parseCertificate(ci)
		if err != nil {
			return nil, err
		}
		ret[i] = cert
	}

	return ret, nil
}

func reverseBitsInAByte(in byte) byte {
	b1 := in>>4 | in<<4
	b2 := b1>>2&0x33 | b1<<2&0xcc
	b3 := b2>>1&0x55 | b2<<1&0xaa
	return b3
}

var (
	oidExtensionSubjectKeyId             = []int{2, 5, 29, 14}
	oidExtensionKeyUsage                 = []int{2, 5, 29, 15}
	oidExtensionExtendedKeyUsage         = []int{2, 5, 29, 37}
	oidExtensionAuthorityKeyId           = []int{2, 5, 29, 35}
	oidExtensionBasicConstraints         = []int{2, 5, 29, 19}
	oidExtensionSubjectAltName           = []int{2, 5, 29, 17}
	oidExtensionCertificatePolicies      = []int{2, 5, 29, 32}
	oidExtensionNameConstraints          = []int{2, 5, 29, 30}
	oidExtensionCRLDistributionPoints    = []int{2, 5, 29, 31}
	oidExtensionAuthorityInfoAccess      = []int{1, 3, 6, 1, 5, 5, 7, 1, 1}
	oidExtSignedCertificateTimestampList = []int{1, 3, 6, 1, 4, 1, 11129, 2, 4, 2}
)

var (
	oidAuthorityInfoAccessOcsp    = asn1.ObjectIdentifier{1, 3, 6, 1, 5, 5, 7, 48, 1}
	oidAuthorityInfoAccessIssuers = asn1.ObjectIdentifier{1, 3, 6, 1, 5, 5, 7, 48, 2}
)

// oidNotInExtensions returns whether an extension with the given oid exists in
// extensions.
func oidInExtensions(oid asn1.ObjectIdentifier, extensions []pkix.Extension) bool {
	for _, e := range extensions {
		if e.Id.Equal(oid) {
			return true
		}
	}
	return false
}

// marshalSANs marshals a list of addresses into a the contents of an X.509
// SubjectAlternativeName extension.
func marshalSANs(dnsNames, emailAddresses []string, ipAddresses []net.IP) (derBytes []byte, err error) {
	var rawValues []asn1.RawValue
	for _, name := range dnsNames {
		rawValues = append(rawValues, asn1.RawValue{Tag: 2, Class: 2, Bytes: []byte(name)})
	}
	for _, email := range emailAddresses {
		rawValues = append(rawValues, asn1.RawValue{Tag: 1, Class: 2, Bytes: []byte(email)})
	}
	for _, rawIP := range ipAddresses {
		// If possible, we always want to encode IPv4 addresses in 4 bytes.
		ip := rawIP.To4()
		if ip == nil {
			ip = rawIP
		}
		rawValues = append(rawValues, asn1.RawValue{Tag: 7, Class: 2, Bytes: ip})
	}
	return asn1.Marshal(rawValues)
}

func buildExtensions(template *Certificate) (ret []pkix.Extension, err error) {
	ret = make([]pkix.Extension, 10 /* maximum number of elements. */)
	n := 0

	if template.KeyUsage != 0 &&
		!oidInExtensions(oidExtensionKeyUsage, template.ExtraExtensions) {
		ret[n].Id = oidExtensionKeyUsage
		ret[n].Critical = true

		var a [2]byte
		a[0] = reverseBitsInAByte(byte(template.KeyUsage))
		a[1] = reverseBitsInAByte(byte(template.KeyUsage >> 8))

		l := 1
		if a[1] != 0 {
			l = 2
		}

		ret[n].Value, err = asn1.Marshal(asn1.BitString{Bytes: a[0:l], BitLength: l * 8})
		if err != nil {
			return
		}
		n++
	}

	if (len(template.ExtKeyUsage) > 0 || len(template.UnknownExtKeyUsage) > 0) &&
		!oidInExtensions(oidExtensionExtendedKeyUsage, template.ExtraExtensions) {
		ret[n].Id = oidExtensionExtendedKeyUsage

		var oids []asn1.ObjectIdentifier
		for _, u := range template.ExtKeyUsage {
			if oid, ok := oidFromExtKeyUsage(u); ok {
				oids = append(oids, oid)
			} else {
				panic("internal error")
			}
		}

		oids = append(oids, template.UnknownExtKeyUsage...)

		ret[n].Value, err = asn1.Marshal(oids)
		if err != nil {
			return
		}
		n++
	}

	if template.BasicConstraintsValid && !oidInExtensions(oidExtensionBasicConstraints, template.ExtraExtensions) {
		// Leaving MaxPathLen as zero indicates that no maximum path
		// length is desired, unless MaxPathLenZero is set. A value of
		// -1 causes encoding/asn1 to omit the value as desired.
		maxPathLen := template.MaxPathLen
		if maxPathLen == 0 && !template.MaxPathLenZero {
			maxPathLen = -1
		}
		ret[n].Id = oidExtensionBasicConstraints
		ret[n].Value, err = asn1.Marshal(basicConstraints{template.IsCA, maxPathLen})
		ret[n].Critical = true
		if err != nil {
			return
		}
		n++
	}

	if len(template.SubjectKeyId) > 0 && !oidInExtensions(oidExtensionSubjectKeyId, template.ExtraExtensions) {
		ret[n].Id = oidExtensionSubjectKeyId
		ret[n].Value, err = asn1.Marshal(template.SubjectKeyId)
		if err != nil {
			return
		}
		n++
	}

	if len(template.AuthorityKeyId) > 0 && !oidInExtensions(oidExtensionAuthorityKeyId, template.ExtraExtensions) {
		ret[n].Id = oidExtensionAuthorityKeyId
		ret[n].Value, err = asn1.Marshal(authKeyId{template.AuthorityKeyId})
		if err != nil {
			return
		}
		n++
	}

	if (len(template.OCSPServer) > 0 || len(template.IssuingCertificateURL) > 0) &&
		!oidInExtensions(oidExtensionAuthorityInfoAccess, template.ExtraExtensions) {
		ret[n].Id = oidExtensionAuthorityInfoAccess
		var aiaValues []authorityInfoAccess
		for _, name := range template.OCSPServer {
			aiaValues = append(aiaValues, authorityInfoAccess{
				Method:   oidAuthorityInfoAccessOcsp,
				Location: asn1.RawValue{Tag: 6, Class: 2, Bytes: []byte(name)},
			})
		}
		for _, name := range template.IssuingCertificateURL {
			aiaValues = append(aiaValues, authorityInfoAccess{
				Method:   oidAuthorityInfoAccessIssuers,
				Location: asn1.RawValue{Tag: 6, Class: 2, Bytes: []byte(name)},
			})
		}
		ret[n].Value, err = asn1.Marshal(aiaValues)
		if err != nil {
			return
		}
		n++
	}

	if (len(template.DNSNames) > 0 || len(template.EmailAddresses) > 0 || len(template.IPAddresses) > 0) &&
		!oidInExtensions(oidExtensionSubjectAltName, template.ExtraExtensions) {
		ret[n].Id = oidExtensionSubjectAltName
		ret[n].Value, err = marshalSANs(template.DNSNames, template.EmailAddresses, template.IPAddresses)
		if err != nil {
			return
		}
		n++
	}

	if len(template.PolicyIdentifiers) > 0 &&
		!oidInExtensions(oidExtensionCertificatePolicies, template.ExtraExtensions) {
		ret[n].Id = oidExtensionCertificatePolicies
		policies := make([]policyInformation, len(template.PolicyIdentifiers))
		for i, policy := range template.PolicyIdentifiers {
			policies[i].Policy = policy
		}
		ret[n].Value, err = asn1.Marshal(policies)
		if err != nil {
			return
		}
		n++
	}

	if len(template.PermittedDNSDomains) > 0 &&
		!oidInExtensions(oidExtensionNameConstraints, template.ExtraExtensions) {
		ret[n].Id = oidExtensionNameConstraints
		ret[n].Critical = template.PermittedDNSDomainsCritical

		var out nameConstraints
		out.Permitted = make([]generalSubtree, len(template.PermittedDNSDomains))
		for i, permitted := range template.PermittedDNSDomains {
			out.Permitted[i] = generalSubtree{Name: permitted}
		}
		ret[n].Value, err = asn1.Marshal(out)
		if err != nil {
			return
		}
		n++
	}

	if len(template.CRLDistributionPoints) > 0 &&
		!oidInExtensions(oidExtensionCRLDistributionPoints, template.ExtraExtensions) {
		ret[n].Id = oidExtensionCRLDistributionPoints

		var crlDp []distributionPoint
		for _, name := range template.CRLDistributionPoints {
			rawFullName, _ := asn1.Marshal(asn1.RawValue{Tag: 6, Class: 2, Bytes: []byte(name)})

			dp := distributionPoint{
				DistributionPoint: distributionPointName{
					FullName: asn1.RawValue{Tag: 0, Class: 2, IsCompound: true, Bytes: rawFullName},
				},
			}
			crlDp = append(crlDp, dp)
		}

		ret[n].Value, err = asn1.Marshal(crlDp)
		if err != nil {
			return
		}
		n++
	}

	// Adding another extension here? Remember to update the maximum number
	// of elements in the make() at the top of the function.

	return append(ret[:n], template.ExtraExtensions...), nil
}

func subjectBytes(cert *Certificate) ([]byte, error) {
	if len(cert.RawSubject) > 0 {
		return cert.RawSubject, nil
	}

	return asn1.Marshal(cert.Subject.ToRDNSequence())
}

// signingParamsForPrivateKey returns the parameters to use for signing with
// priv. If requestedSigAlgo is not zero then it overrides the default
// signature algorithm.
func signingParamsForPrivateKey(priv interface{}, requestedSigAlgo SignatureAlgorithm) (hashFunc crypto.Hash, sigAlgo pkix.AlgorithmIdentifier, err error) {
	var pubType PublicKeyAlgorithm

	switch priv := priv.(type) {
	case *rsa.PrivateKey:
		pubType = RSA
		sigAlgo.Algorithm = oidSignatureSHA256WithRSA
		hashFunc = crypto.SHA256

	case *ecdsa.PrivateKey:
		pubType = ECDSA

		switch priv.Curve {
		case elliptic.P224(), elliptic.P256():
			hashFunc = crypto.SHA256
			sigAlgo.Algorithm = oidSignatureECDSAWithSHA256
		case elliptic.P384():
			hashFunc = crypto.SHA384
			sigAlgo.Algorithm = oidSignatureECDSAWithSHA384
		case elliptic.P521():
			hashFunc = crypto.SHA512
			sigAlgo.Algorithm = oidSignatureECDSAWithSHA512
		default:
			err = errors.New("x509: unknown elliptic curve")
		}

	default:
		err = errors.New("x509: only RSA and ECDSA private keys supported")
	}

	if err != nil {
		return
	}

	if requestedSigAlgo == 0 {
		return
	}

	found := false
	for _, details := range signatureAlgorithmDetails {
		if details.algo == requestedSigAlgo {
			if details.pubKeyAlgo != pubType {
				err = errors.New("x509: requested SignatureAlgorithm does not match private key type")
				return
			}
			sigAlgo.Algorithm, hashFunc = details.oid, details.hash
			if hashFunc == 0 {
				err = errors.New("x509: cannot sign with hash function requested")
				return
			}
			found = true
			break
		}
	}

	if !found {
		err = errors.New("x509: unknown SignatureAlgorithm")
	}

	return
}

// CreateCertificate creates a new certificate based on a template. The
// following members of template are used: SerialNumber, Subject, NotBefore,
// NotAfter, KeyUsage, ExtKeyUsage, UnknownExtKeyUsage, BasicConstraintsValid,
// IsCA, MaxPathLen, SubjectKeyId, DNSNames, PermittedDNSDomainsCritical,
// PermittedDNSDomains, SignatureAlgorithm.
//
// The certificate is signed by parent. If parent is equal to template then the
// certificate is self-signed. The parameter pub is the public key of the
// signee and priv is the private key of the signer.
//
// The returned slice is the certificate in DER encoding.
//
// The only supported key types are RSA and ECDSA (*rsa.PublicKey or
// *ecdsa.PublicKey for pub, *rsa.PrivateKey or *ecdsa.PrivateKey for priv).
func CreateCertificate(rand io.Reader, template, parent *Certificate, pub interface{}, priv interface{}) (cert []byte, err error) {
	hashFunc, signatureAlgorithm, err := signingParamsForPrivateKey(priv, template.SignatureAlgorithm)
	if err != nil {
		return nil, err
	}

	publicKeyBytes, publicKeyAlgorithm, err := marshalPublicKey(pub)
	if err != nil {
		return nil, err
	}

	if err != nil {
		return
	}

	if len(parent.SubjectKeyId) > 0 {
		template.AuthorityKeyId = parent.SubjectKeyId
	}

	extensions, err := buildExtensions(template)
	if err != nil {
		return
	}

	asn1Issuer, err := subjectBytes(parent)
	if err != nil {
		return
	}

	asn1Subject, err := subjectBytes(template)
	if err != nil {
		return
	}

	encodedPublicKey := asn1.BitString{BitLength: len(publicKeyBytes) * 8, Bytes: publicKeyBytes}
	c := tbsCertificate{
		Version:            2,
		SerialNumber:       template.SerialNumber,
		SignatureAlgorithm: signatureAlgorithm,
		Issuer:             asn1.RawValue{FullBytes: asn1Issuer},
		Validity:           validity{template.NotBefore.UTC(), template.NotAfter.UTC()},
		Subject:            asn1.RawValue{FullBytes: asn1Subject},
		PublicKey:          publicKeyInfo{nil, publicKeyAlgorithm, encodedPublicKey},
		Extensions:         extensions,
	}

	tbsCertContents, err := asn1.Marshal(c)
	if err != nil {
		return
	}

	c.Raw = tbsCertContents

	h := hashFunc.New()
	h.Write(tbsCertContents)
	digest := h.Sum(nil)

	var signature []byte

	switch priv := priv.(type) {
	case *rsa.PrivateKey:
		signature, err = rsa.SignPKCS1v15(rand, priv, hashFunc, digest)
	case *ecdsa.PrivateKey:
		var r, s *big.Int
		if r, s, err = ecdsa.Sign(rand, priv, digest); err == nil {
			signature, err = asn1.Marshal(ecdsaSignature{r, s})
		}
	default:
		panic("internal error")
	}

	if err != nil {
		return
	}

	cert, err = asn1.Marshal(certificate{
		nil,
		c,
		signatureAlgorithm,
		asn1.BitString{Bytes: signature, BitLength: len(signature) * 8},
	})
	return
}

// pemCRLPrefix is the magic string that indicates that we have a PEM encoded
// CRL.
var pemCRLPrefix = []byte("-----BEGIN X509 CRL")

// pemType is the type of a PEM encoded CRL.
var pemType = "X509 CRL"

// ParseCRL parses a CRL from the given bytes. It's often the case that PEM
// encoded CRLs will appear where they should be DER encoded, so this function
// will transparently handle PEM encoding as long as there isn't any leading
// garbage.
func ParseCRL(crlBytes []byte) (certList *pkix.CertificateList, err error) {
	if bytes.HasPrefix(crlBytes, pemCRLPrefix) {
		block, _ := pem.Decode(crlBytes)
		if block != nil && block.Type == pemType {
			crlBytes = block.Bytes
		}
	}
	return ParseDERCRL(crlBytes)
}

// ParseDERCRL parses a DER encoded CRL from the given bytes.
func ParseDERCRL(derBytes []byte) (certList *pkix.CertificateList, err error) {
	certList = new(pkix.CertificateList)
	_, err = asn1.Unmarshal(derBytes, certList)
	if err != nil {
		certList = nil
	}
	return
}

// CreateCRL returns a DER encoded CRL, signed by this Certificate, that
// contains the given list of revoked certificates.
//
// The only supported key type is RSA (*rsa.PrivateKey for priv).
func (c *Certificate) CreateCRL(rand io.Reader, priv interface{}, revokedCerts []pkix.RevokedCertificate, now, expiry time.Time) (crlBytes []byte, err error) {
	rsaPriv, ok := priv.(*rsa.PrivateKey)
	if !ok {
		return nil, errors.New("x509: non-RSA private keys not supported")
	}
	tbsCertList := pkix.TBSCertificateList{
		Version: 2,
		Signature: pkix.AlgorithmIdentifier{
			Algorithm: oidSignatureSHA1WithRSA,
		},
		Issuer:              c.Subject.ToRDNSequence(),
		ThisUpdate:          now.UTC(),
		NextUpdate:          expiry.UTC(),
		RevokedCertificates: revokedCerts,
	}

	tbsCertListContents, err := asn1.Marshal(tbsCertList)
	if err != nil {
		return
	}

	h := sha1.New()
	h.Write(tbsCertListContents)
	digest := h.Sum(nil)

	signature, err := rsa.SignPKCS1v15(rand, rsaPriv, crypto.SHA1, digest)
	if err != nil {
		return
	}

	return asn1.Marshal(pkix.CertificateList{
		TBSCertList: tbsCertList,
		SignatureAlgorithm: pkix.AlgorithmIdentifier{
			Algorithm: oidSignatureSHA1WithRSA,
		},
		SignatureValue: asn1.BitString{Bytes: signature, BitLength: len(signature) * 8},
	})
}

// CertificateRequest represents a PKCS #10, certificate signature request.
type CertificateRequest struct {
	Raw                      []byte // Complete ASN.1 DER content (CSR, signature algorithm and signature).
	RawTBSCertificateRequest []byte // Certificate request info part of raw ASN.1 DER content.
	RawSubjectPublicKeyInfo  []byte // DER encoded SubjectPublicKeyInfo.
	RawSubject               []byte // DER encoded Subject.

	Version            int
	Signature          []byte
	SignatureAlgorithm SignatureAlgorithm

	PublicKeyAlgorithm PublicKeyAlgorithm
	PublicKey          interface{}

	Subject pkix.Name

	// Attributes is a collection of attributes providing
	// additional information about the subject of the certificate.
	// See RFC 2986 section 4.1.
	Attributes []pkix.AttributeTypeAndValueSET

	// Extensions contains raw X.509 extensions. When parsing CSRs, this
	// can be used to extract extensions that are not parsed by this
	// package.
	Extensions []pkix.Extension

	// ExtraExtensions contains extensions to be copied, raw, into any
	// marshaled CSR. Values override any extensions that would otherwise
	// be produced based on the other fields but are overridden by any
	// extensions specified in Attributes.
	//
	// The ExtraExtensions field is not populated when parsing CSRs, see
	// Extensions.
	ExtraExtensions []pkix.Extension

	// Subject Alternate Name values.
	DNSNames       []string
	EmailAddresses []string
	IPAddresses    []net.IP
}

// These structures reflect the ASN.1 structure of X.509 certificate
// signature requests (see RFC 2986):

type tbsCertificateRequest struct {
	Raw        asn1.RawContent
	Version    int
	Subject    asn1.RawValue
	PublicKey  publicKeyInfo
	Attributes []pkix.AttributeTypeAndValueSET `asn1:"tag:0"`
}

type certificateRequest struct {
	Raw                asn1.RawContent
	TBSCSR             tbsCertificateRequest
	SignatureAlgorithm pkix.AlgorithmIdentifier
	SignatureValue     asn1.BitString
}

// oidExtensionRequest is a PKCS#9 OBJECT IDENTIFIER that indicates requested
// extensions in a CSR.
var oidExtensionRequest = asn1.ObjectIdentifier{1, 2, 840, 113549, 1, 9, 14}

// CreateCertificateRequest creates a new certificate based on a template. The
// following members of template are used: Subject, Attributes,
// SignatureAlgorithm, Extensions, DNSNames, EmailAddresses, and IPAddresses.
// The private key is the private key of the signer.
//
// The returned slice is the certificate request in DER encoding.
//
// The only supported key types are RSA (*rsa.PrivateKey) and ECDSA
// (*ecdsa.PrivateKey).
func CreateCertificateRequest(rand io.Reader, template *CertificateRequest, priv interface{}) (csr []byte, err error) {
	hashFunc, sigAlgo, err := signingParamsForPrivateKey(priv, template.SignatureAlgorithm)
	if err != nil {
		return nil, err
	}

	var publicKeyBytes []byte
	var publicKeyAlgorithm pkix.AlgorithmIdentifier

	switch priv := priv.(type) {
	case *rsa.PrivateKey:
		publicKeyBytes, publicKeyAlgorithm, err = marshalPublicKey(&priv.PublicKey)
	case *ecdsa.PrivateKey:
		publicKeyBytes, publicKeyAlgorithm, err = marshalPublicKey(&priv.PublicKey)
	default:
		panic("internal error")
	}

	if err != nil {
		return nil, err
	}

	var extensions []pkix.Extension

	if (len(template.DNSNames) > 0 || len(template.EmailAddresses) > 0 || len(template.IPAddresses) > 0) &&
		!oidInExtensions(oidExtensionSubjectAltName, template.ExtraExtensions) {
		sanBytes, err := marshalSANs(template.DNSNames, template.EmailAddresses, template.IPAddresses)
		if err != nil {
			return nil, err
		}

		extensions = append(extensions, pkix.Extension{
			Id:    oidExtensionSubjectAltName,
			Value: sanBytes,
		})
	}

	extensions = append(extensions, template.ExtraExtensions...)

	var attributes []pkix.AttributeTypeAndValueSET
	attributes = append(attributes, template.Attributes...)

	if len(extensions) > 0 {
		// specifiedExtensions contains all the extensions that we
		// found specified via template.Attributes.
		specifiedExtensions := make(map[string]bool)

		for _, atvSet := range template.Attributes {
			if !atvSet.Type.Equal(oidExtensionRequest) {
				continue
			}

			for _, atvs := range atvSet.Value {
				for _, atv := range atvs {
					specifiedExtensions[atv.Type.String()] = true
				}
			}
		}

		atvs := make([]pkix.AttributeTypeAndValue, 0, len(extensions))
		for _, e := range extensions {
			if specifiedExtensions[e.Id.String()] {
				// Attributes already contained a value for
				// this extension and it takes priority.
				continue
			}

			atvs = append(atvs, pkix.AttributeTypeAndValue{
				// There is no place for the critical flag in a CSR.
				Type:  e.Id,
				Value: e.Value,
			})
		}

		// Append the extensions to an existing attribute if possible.
		appended := false
		for _, atvSet := range attributes {
			if !atvSet.Type.Equal(oidExtensionRequest) || len(atvSet.Value) == 0 {
				continue
			}

			atvSet.Value[0] = append(atvSet.Value[0], atvs...)
			appended = true
			break
		}

		// Otherwise, add a new attribute for the extensions.
		if !appended {
			attributes = append(attributes, pkix.AttributeTypeAndValueSET{
				Type: oidExtensionRequest,
				Value: [][]pkix.AttributeTypeAndValue{
					atvs,
				},
			})
		}
	}

	asn1Subject := template.RawSubject
	if len(asn1Subject) == 0 {
		asn1Subject, err = asn1.Marshal(template.Subject.ToRDNSequence())
		if err != nil {
			return
		}
	}

	tbsCSR := tbsCertificateRequest{
		Version: 0, // PKCS #10, RFC 2986
		Subject: asn1.RawValue{FullBytes: asn1Subject},
		PublicKey: publicKeyInfo{
			Algorithm: publicKeyAlgorithm,
			PublicKey: asn1.BitString{
				Bytes:     publicKeyBytes,
				BitLength: len(publicKeyBytes) * 8,
			},
		},
		Attributes: attributes,
	}

	tbsCSRContents, err := asn1.Marshal(tbsCSR)
	if err != nil {
		return
	}
	tbsCSR.Raw = tbsCSRContents

	h := hashFunc.New()
	h.Write(tbsCSRContents)
	digest := h.Sum(nil)

	var signature []byte
	switch priv := priv.(type) {
	case *rsa.PrivateKey:
		signature, err = rsa.SignPKCS1v15(rand, priv, hashFunc, digest)
	case *ecdsa.PrivateKey:
		var r, s *big.Int
		if r, s, err = ecdsa.Sign(rand, priv, digest); err == nil {
			signature, err = asn1.Marshal(ecdsaSignature{r, s})
		}
	default:
		panic("internal error")
	}

	if err != nil {
		return
	}

	return asn1.Marshal(certificateRequest{
		TBSCSR:             tbsCSR,
		SignatureAlgorithm: sigAlgo,
		SignatureValue: asn1.BitString{
			Bytes:     signature,
			BitLength: len(signature) * 8,
		},
	})
}

// ParseCertificateRequest parses a single certificate request from the
// given ASN.1 DER data.
func ParseCertificateRequest(asn1Data []byte) (*CertificateRequest, error) {
	var csr certificateRequest

	rest, err := asn1.Unmarshal(asn1Data, &csr)
	if err != nil {
		return nil, err
	} else if len(rest) != 0 {
		return nil, asn1.SyntaxError{Msg: "trailing data"}
	}

	return parseCertificateRequest(&csr)
}

func parseCertificateRequest(in *certificateRequest) (*CertificateRequest, error) {
	out := &CertificateRequest{
		Raw: in.Raw,
		RawTBSCertificateRequest: in.TBSCSR.Raw,
		RawSubjectPublicKeyInfo:  in.TBSCSR.PublicKey.Raw,
		RawSubject:               in.TBSCSR.Subject.FullBytes,

		Signature:          in.SignatureValue.RightAlign(),
		SignatureAlgorithm: getSignatureAlgorithmFromOID(in.SignatureAlgorithm.Algorithm),

		PublicKeyAlgorithm: getPublicKeyAlgorithmFromOID(in.TBSCSR.PublicKey.Algorithm.Algorithm),

		Version:    in.TBSCSR.Version,
		Attributes: in.TBSCSR.Attributes,
	}

	var err error
	out.PublicKey, err = parsePublicKey(out.PublicKeyAlgorithm, &in.TBSCSR.PublicKey)
	if err != nil {
		return nil, err
	}

	var subject pkix.RDNSequence
	if _, err := asn1.Unmarshal(in.TBSCSR.Subject.FullBytes, &subject); err != nil {
		return nil, err
	}

	out.Subject.FillFromRDNSequence(&subject)

	var extensions []pkix.AttributeTypeAndValue

	for _, atvSet := range in.TBSCSR.Attributes {
		if !atvSet.Type.Equal(oidExtensionRequest) {
			continue
		}

		for _, atvs := range atvSet.Value {
			extensions = append(extensions, atvs...)
		}
	}

	out.Extensions = make([]pkix.Extension, 0, len(extensions))

	for _, e := range extensions {
		value, ok := e.Value.([]byte)
		if !ok {
			return nil, errors.New("x509: extension attribute contained non-OCTET STRING data")
		}

		out.Extensions = append(out.Extensions, pkix.Extension{
			Id:    e.Type,
			Value: value,
		})

		if len(e.Type) == 4 && e.Type[0] == 2 && e.Type[1] == 5 && e.Type[2] == 29 {
			switch e.Type[3] {
			case 17:
				out.DNSNames, out.EmailAddresses, out.IPAddresses, err = parseSANExtension(value)
				if err != nil {
					return nil, err
				}
			}
		}
	}

	return out, nil
}<|MERGE_RESOLUTION|>--- conflicted
+++ resolved
@@ -1137,7 +1137,6 @@
 					out.IssuingCertificateURL = append(out.IssuingCertificateURL, string(v.Location.Bytes))
 				}
 			}
-<<<<<<< HEAD
 		} else if e.Id.Equal(oidExtSignedCertificateTimestampList) {
 			// SignedCertificateTimestamp
 			//var scts asn1.RawValue
@@ -1157,13 +1156,6 @@
 				scts = scts[2+length:]
 				out.SignedCertificateTimestampList = append(out.SignedCertificateTimestampList, sct)
 			}
-
-			//for _, raw := range scts {
-			//	var v asn1.RawValue
-			//	raw, err = asn1.Unmarshal(raw, &v)
-			//	//fmt.Printf("fuck %i\n", v)
-			//}
-=======
 		} else if e.Id.Equal(oidExtensionCTPrecertificatePoison) {
 			if e.Value[0] == 5 && e.Value[1] == 0 {
 				out.IsPrecert = true
@@ -1171,15 +1163,11 @@
 			} else {
 				return nil, UnhandledCriticalExtension{}
 			}
-
->>>>>>> 02de3360
-		}
-
+		}
 		if e.Critical {
 			return out, UnhandledCriticalExtension{}
 		}
 	}
-
 	return out, nil
 }
 
