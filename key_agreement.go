--- conflicted
+++ resolved
@@ -15,7 +15,6 @@
 	"crypto/sha1"
 	"crypto/sha256"
 	"encoding/asn1"
-	"encoding/binary"
 	"errors"
 	"io"
 	"math/big"
@@ -29,9 +28,6 @@
 
 // rsaKeyAgreement implements the standard TLS key agreement where the client
 // encrypts the pre-master secret to the server's public key.
-<<<<<<< HEAD
-type rsaKeyAgreement struct{}
-=======
 type rsaKeyAgreement struct {
 	auth          keyAgreementAuthentication
 	version       uint16
@@ -41,7 +37,6 @@
 	publicKey     *rsa.PublicKey
 	verifyError   error
 }
->>>>>>> 4b35a14b
 
 func (ka *rsaKeyAgreement) generateServerKeyExchange(config *Config, cert *Certificate, clientHello *clientHelloMsg, hello *serverHelloMsg) (*serverKeyExchangeMsg, error) {
 	// Only send a server key agreement when the cipher is an RSA export
@@ -283,33 +278,6 @@
 	}
 }
 
-<<<<<<< HEAD
-type rsaExportKeyAgreement struct {
-	version uint16
-	sigType uint8
-}
-
-func (ka *rsaExportKeyAgreement) generateServerKeyExchange(config *Config, cert *Certificate, clientHello *clientHelloMsg, hello *serverHelloMsg) (*serverKeyExchangeMsg, error) {
-	modulus := config.ExportRSAKey.N.Bytes()
-	exponent := make([]byte, 4)
-	binary.BigEndian.PutUint32(exponent, uint32(config.ExportRSAKey.E))
-	exponentLength := 4
-	for _, v := range exponent {
-		if v == byte(0) {
-			exponentLength--
-		} else {
-			break
-		}
-	}
-	exponent = exponent[4-exponentLength:]
-
-	serverRSAParams := make([]byte, 2+len(modulus)+2+len(exponent))
-	binary.BigEndian.PutUint16(serverRSAParams, uint16(len(modulus)))
-	copy(serverRSAParams[2:], modulus)
-	exponentOffset := 2 + len(modulus)
-	binary.BigEndian.PutUint16(serverRSAParams[exponentOffset:], uint16(len(exponent)))
-	copy(serverRSAParams[exponentOffset+2:], exponent)
-=======
 // keyAgreementAuthentication is a helper interface that specifies how
 // to authenticate the ServerKeyExchange parameters.
 type keyAgreementAuthentication interface {
@@ -340,30 +308,16 @@
 	valid   bool
 	sh      signatureAndHash
 }
->>>>>>> 4b35a14b
 
 func (ka *signedKeyAgreement) signParameters(config *Config, cert *Certificate, clientHello *clientHelloMsg, hello *serverHelloMsg, params []byte) (*serverKeyExchangeMsg, error) {
 	var tls12HashId uint8
 	var err error
 	if ka.version >= VersionTLS12 {
-<<<<<<< HEAD
-		if tls12HashId, err = pickTLS12HashForSignature(ka.sigType, clientHello.signatureAndHashes); err != nil {
-=======
 		if tls12HashId, err = pickTLS12HashForSignature(ka.sigType, clientHello.signatureAndHashes, config.signatureAndHashesForServer()); err != nil {
->>>>>>> 4b35a14b
 			return nil, err
 		}
 		ka.sh.hash = tls12HashId
 	}
-<<<<<<< HEAD
-
-	digest, hashFunc, err := hashForServerKeyExchange(ka.sigType, tls12HashId, ka.version, clientHello.random, hello.random, serverRSAParams)
-	if err != nil {
-		return nil, err
-	}
-	var sig []byte
-	switch ka.sigType {
-=======
 	ka.sh.signature = ka.sigType
 	digest, hashFunc, err := hashForServerKeyExchange(ka.sigType, tls12HashId, ka.version, clientHello.random, hello.random, params)
 	if err != nil {
@@ -382,7 +336,6 @@
 			return nil, errors.New("failed to sign ECDHE parameters: " + err.Error())
 		}
 		sig, err = asn1.Marshal(ecdsaSignature{r, s})
->>>>>>> 4b35a14b
 	case signatureRSA:
 		privKey, ok := cert.PrivateKey.(*rsa.PrivateKey)
 		if !ok {
@@ -393,11 +346,7 @@
 			return nil, errors.New("failed to sign ECDHE parameters: " + err.Error())
 		}
 	default:
-<<<<<<< HEAD
-		return nil, errors.New("not an rsa export signature algorithm")
-=======
 		return nil, errors.New("unknown ECDHE signature algorithm")
->>>>>>> 4b35a14b
 	}
 
 	skx := new(serverKeyExchangeMsg)
@@ -419,21 +368,9 @@
 	return skx, nil
 }
 
-<<<<<<< HEAD
-func (ka *rsaExportKeyAgreement) generateClientKeyExchange(config *Config, clientHello *clientHelloMsg, cert *x509.Certificate, version uint16) ([]byte, *clientKeyExchangeMsg, error) {
-	return nil, nil, errors.New("export client ciphers are not implemented")
-}
-
-func (ka *rsaExportKeyAgreement) processClientKeyExchange(config *Config, cert *Certificate, ckx *clientKeyExchangeMsg, version uint16) ([]byte, error) {
-	preMasterSecret := make([]byte, 48)
-	_, err := io.ReadFull(config.rand(), preMasterSecret[2:])
-	if err != nil {
-		return nil, err
-=======
 func (ka *signedKeyAgreement) verifyParameters(config *Config, clientHello *clientHelloMsg, serverHello *serverHelloMsg, cert *x509.Certificate, params []byte, sig []byte) error {
 	if len(sig) < 2 {
 		return errServerKeyExchange
->>>>>>> 4b35a14b
 	}
 
 	var tls12HashId uint8
@@ -466,19 +403,7 @@
 	if err != nil {
 		return err
 	}
-<<<<<<< HEAD
-	// We don't check the version number in the premaster secret.  For one,
-	// by checking it, we would leak information about the validity of the
-	// encrypted pre-master secret. Secondly, it provides only a small
-	// benefit against a downgrade attack and some implementations send the
-	// wrong version anyway. See the discussion at the end of section
-	// 7.4.7.1 of RFC 4346.
-	return preMasterSecret, nil
-}
-
-func (ka *rsaExportKeyAgreement) processServerKeyExchange(config *Config, clientHello *clientHelloMsg, serverHello *serverHelloMsg, cert *x509.Certificate, skx *serverKeyExchangeMsg) error {
-	return errors.New("tls: client export suites are not supported")
-=======
+
 	switch ka.sigType {
 	case signatureECDSA:
 		pubKey, ok := cert.PublicKey.(*ecdsa.PublicKey)
@@ -523,7 +448,6 @@
 	}
 	ka.valid = true
 	return nil
->>>>>>> 4b35a14b
 }
 
 // ecdheRSAKeyAgreement implements a TLS key agreement where the server
