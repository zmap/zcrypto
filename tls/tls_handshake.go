// Copyright 2015 The Go Authors. All rights reserved.
// Use of this source code is governed by a BSD-style
// license that can be found in the LICENSE file.

package tls

import (
	"bytes"
	"encoding/hex"
	"encoding/json"
	"errors"
	"fmt"
	"strings"

<<<<<<< HEAD
	"github.com/zmap/zcrypto/x509/ct"
=======
	"github.com/zmap/zcrypto/ct"
	jsonKeys "github.com/zmap/zcrypto/json"
>>>>>>> 8167395f
	"github.com/zmap/zcrypto/x509"
)

var ErrUnimplementedCipher error = errors.New("unimplemented cipher suite")
var ErrNoMutualCipher error = errors.New("no mutual cipher suite")

type TLSVersion uint16

type CipherSuite uint16

type ClientHello struct {
	Version              TLSVersion          `json:"version"`
	Random               []byte              `json:"random"`
	SessionID            []byte              `json:"session_id,omitempty"`
	CipherSuites         []CipherSuite       `json:"cipher_suites"`
	CompressionMethods   []CompressionMethod `json:"compression_methods"`
	OcspStapling         bool                `json:"ocsp_stapling"`
	TicketSupported      bool                `json:"ticket"`
	SecureRenegotiation  bool                `json:"secure_renegotiation"`
	HeartbeatSupported   bool                `json:"heartbeat"`
	ExtendedRandom       []byte              `json:"extended_random,omitempty"`
	ExtendedMasterSecret bool                `json:"extended_master_secret"`
	NextProtoNeg         bool                `json:"next_protocol_negotiation"`
	ServerName           string              `json:"server_name,omitempty"`
	Scts                 bool                `json:"scts"`
	SupportedCurves      []CurveID           `json:"supported_curves,omitempty"`
	SupportedPoints      []PointFormat       `json:"supported_point_formats,omitempty"`
	SessionTicket        *SessionTicket      `json:"session_ticket,omitempty"`
	SignatureAndHashes   []SignatureAndHash  `json:"signature_and_hashes,omitempty"`
	SctEnabled           bool                `json:"sct_enabled"`
	AlpnProtocols        []string            `json:"alpn_protocols,omitempty"`
	UnknownExtensions    [][]byte            `json:"unknown_extensions,omitempty"`
}

type ParsedAndRawSCT struct {
	Raw    []byte                         `json:"raw,omitempty"`
	Parsed *ct.SignedCertificateTimestamp `json:"parsed,omitempty"`
}

type ServerHello struct {
	Version                     TLSVersion        `json:"version"`
	Random                      []byte            `json:"random"`
	SessionID                   []byte            `json:"session_id"`
	CipherSuite                 CipherSuite       `json:"cipher_suite"`
	CompressionMethod           uint8             `json:"compression_method"`
	OcspStapling                bool              `json:"ocsp_stapling"`
	TicketSupported             bool              `json:"ticket"`
	SecureRenegotiation         bool              `json:"secure_renegotiation"`
	HeartbeatSupported          bool              `json:"heartbeat"`
	ExtendedRandom              []byte            `json:"extended_random,omitempty"`
	ExtendedMasterSecret        bool              `json:"extended_master_secret"`
	SignedCertificateTimestamps []ParsedAndRawSCT `json:"scts,omitempty"`
}

// SimpleCertificate holds a *x509.Certificate and a []byte for the certificate
type SimpleCertificate struct {
	Raw    []byte            `json:"raw,omitempty"`
	Parsed *x509.Certificate `json:"parsed,omitempty"`
}

// Certificates represents a TLS certificates message in a format friendly to the golang JSON library.
// ValidationError should be non-nil whenever Valid is false.
type Certificates struct {
	Certificate SimpleCertificate   `json:"certificate,omitempty"`
	Chain       []SimpleCertificate `json:"chain,omitempty"`
	Validation  *x509.Validation    `json:"validation,omitempty"`
}

// ServerKeyExchange represents the raw key data sent by the server in TLS key exchange message
type ServerKeyExchange struct {
	Raw            []byte                 `json:"-"`
	RSAParams      *jsonKeys.RSAPublicKey `json:"rsa_params,omitempty"`
	DHParams       *jsonKeys.DHParams     `json:"dh_params,omitempty"`
	ECDHParams     *jsonKeys.ECDHParams   `json:"ecdh_params,omitempty"`
	Signature      *DigitalSignature      `json:"signature,omitempty"`
	SignatureError string                 `json:"signature_error,omitempty"`
}

// ClientKeyExchange represents the raw key data sent by the client in TLS key exchange message
type ClientKeyExchange struct {
	Raw        []byte                    `json:"-"`
	RSAParams  *jsonKeys.RSAClientParams `json:"rsa_params,omitempty"`
	DHParams   *jsonKeys.DHParams        `json:"dh_params,omitempty"`
	ECDHParams *jsonKeys.ECDHParams      `json:"ecdh_params,omitempty"`
}

// Finished represents a TLS Finished message
type Finished struct {
	VerifyData []byte `json:"verify_data"`
}

// SessionTicket represents the new session ticket sent by the server to the
// client
type SessionTicket struct {
	Value        []uint8 `json:"value,omitempty"`
	Length       int     `json:"length,omitempty"`
	LifetimeHint uint32  `json:"lifetime_hint,omitempty"`
}

type MasterSecret struct {
	Value  []byte `json:"value,omitempty"`
	Length int    `json:"length,omitempty"`
}

type PreMasterSecret struct {
	Value  []byte `json:"value,omitempty"`
	Length int    `json:"length,omitempty"`
}

// KeyMaterial explicitly represent the cryptographic values negotiated by
// the client and server
type KeyMaterial struct {
	MasterSecret    *MasterSecret    `json:"master_secret,omitempty"`
	PreMasterSecret *PreMasterSecret `json:"pre_master_secret,omitempty"`
}

// ServerHandshake stores all of the messages sent by the server during a standard TLS Handshake.
// It implements zgrab.EventData interface
type ServerHandshake struct {
	ClientHello        *ClientHello       `json:"client_hello,omitempty"`
	ServerHello        *ServerHello       `json:"server_hello,omitempty"`
	ServerCertificates *Certificates      `json:"server_certificates,omitempty"`
	ServerKeyExchange  *ServerKeyExchange `json:"server_key_exchange,omitempty"`
	ClientKeyExchange  *ClientKeyExchange `json:"client_key_exchange,omitempty"`
	ClientFinished     *Finished          `json:"client_finished,omitempty"`
	SessionTicket      *SessionTicket     `json:"session_ticket,omitempty"`
	ServerFinished     *Finished          `json:"server_finished,omitempty"`
	KeyMaterial        *KeyMaterial       `json:"key_material,omitempty"`
}

// MarshalJSON implements the json.Marshler interface
func (v *TLSVersion) MarshalJSON() ([]byte, error) {
	aux := struct {
		Name  string `json:"name"`
		Value int    `json:"value"`
	}{
		Name:  v.String(),
		Value: int(*v),
	}
	return json.Marshal(&aux)
}

// UnmarshalJSON implements the json.Unmarshaler interface
func (v *TLSVersion) UnmarshalJSON(b []byte) error {
	aux := struct {
		Name  string `json:"name"`
		Value int    `json:"value"`
	}{}
	if err := json.Unmarshal(b, &aux); err != nil {
		return err
	}
	*v = TLSVersion(aux.Value)
	if expectedName := v.String(); expectedName != aux.Name {
		return fmt.Errorf("mismatched tls version and name: version: %d, name: %s, expected name: %s", aux.Value, aux.Name, expectedName)
	}
	return nil
}

// MarshalJSON implements the json.Marshler interface
func (cs *CipherSuite) MarshalJSON() ([]byte, error) {
	buf := make([]byte, 2)
	buf[0] = byte(*cs >> 8)
	buf[1] = byte(*cs)
	enc := strings.ToUpper(hex.EncodeToString(buf))
	aux := struct {
		Hex   string `json:"hex"`
		Name  string `json:"name"`
		Value int    `json:"value"`
	}{
		Hex:   fmt.Sprintf("0x%s", enc),
		Name:  cs.String(),
		Value: int(*cs),
	}
	return json.Marshal(&aux)
}

// UnmarshalJSON implements the json.Unmarshaler interface
func (cs *CipherSuite) UnmarshalJSON(b []byte) error {
	aux := struct {
		Hex   string `json:"hex"`
		Name  string `json:"name"`
		Value uint16 `json:"value"`
	}{}
	if err := json.Unmarshal(b, &aux); err != nil {
		return err
	}
	if expectedName := nameForSuite(aux.Value); expectedName != aux.Name {
		return fmt.Errorf("mismatched cipher suite and name, suite: %d, name: %s, expected name: %s", aux.Value, aux.Name, expectedName)
	}
	*cs = CipherSuite(aux.Value)
	return nil
}

type CompressionMethod uint8

func (cm *CompressionMethod) MarshalJSON() ([]byte, error) {
	buf := make([]byte, 1)
	buf[0] = byte(*cm)
	enc := strings.ToUpper(hex.EncodeToString(buf))
	aux := struct {
		Hex   string `json:"hex"`
		Name  string `json:"name"`
		Value uint8  `json:"value"`
	}{
		Hex:   fmt.Sprintf("0x%s", enc),
		Name:  cm.String(),
		Value: uint8(*cm),
	}

	return json.Marshal(aux)
}

func (cm *CompressionMethod) UnmarshalJSON(b []byte) error {
	aux := struct {
		Hex   string `json:"hex"`
		Name  string `json:"name"`
		Value uint8  `json:"value"`
	}{}
	if err := json.Unmarshal(b, &aux); err != nil {
		return err
	}
	if expectedName := nameForCompressionMethod(aux.Value); expectedName != aux.Name {
		return fmt.Errorf("mismatched compression method and name, compression method: %d, name: %s, expected name: %s", aux.Value, aux.Name, expectedName)
	}
	*cm = CompressionMethod(aux.Value)
	return nil
}

func (c *Conn) GetHandshakeLog() *ServerHandshake {
	return c.handshakeLog
}

func (c *Conn) InCipher() (cipher interface{}) {
	return c.in.cipher
}

func (c *Conn) InSeq() []byte {
	return c.in.seq[:]
}

func (c *Conn) OutCipher() (cipher interface{}) {
	return c.out.cipher
}

func (c *Conn) OutSeq() []byte {
	return c.out.seq[:]
}

func (m *clientHelloMsg) MakeLog() *ClientHello {
	ch := new(ClientHello)

	ch.Version = TLSVersion(m.vers)

	ch.Random = make([]byte, len(m.random))
	copy(ch.Random, m.random)

	ch.SessionID = make([]byte, len(m.sessionId))
	copy(ch.SessionID, m.sessionId)

	ch.CipherSuites = make([]CipherSuite, len(m.cipherSuites))
	for i, aCipher := range m.cipherSuites {
		ch.CipherSuites[i] = CipherSuite(aCipher)
	}

	ch.CompressionMethods = make([]CompressionMethod, len(m.compressionMethods))
	for i, aCompressMethod := range m.compressionMethods {
		ch.CompressionMethods[i] = CompressionMethod(aCompressMethod)
	}

	ch.OcspStapling = m.ocspStapling
	ch.TicketSupported = m.ticketSupported
	ch.SecureRenegotiation = m.secureRenegotiation
	ch.HeartbeatSupported = m.heartbeatEnabled

	if len(m.extendedRandom) > 0 {
		ch.ExtendedRandom = make([]byte, len(m.extendedRandom))
		copy(ch.ExtendedRandom, m.extendedRandom)
	}

	ch.NextProtoNeg = m.nextProtoNeg
	ch.ServerName = m.serverName
	ch.Scts = m.scts

	ch.SupportedCurves = make([]CurveID, len(m.supportedCurves))
	copy(ch.SupportedCurves, m.supportedCurves)

	ch.SupportedPoints = make([]PointFormat, len(m.supportedPoints))
	for i, aFormat := range m.supportedPoints {
		ch.SupportedPoints[i] = PointFormat(aFormat)
	}

	if len(m.sessionTicket) > 0 {
		ch.SessionTicket = new(SessionTicket)
		copy(ch.SessionTicket.Value, m.sessionTicket)
		ch.SessionTicket.Length = len(m.sessionTicket)
		ch.SessionTicket.LifetimeHint = 0 // Clients don't send
	}

	ch.SignatureAndHashes = make([]SignatureAndHash, len(m.signatureAndHashes))
	for i, aGroup := range m.signatureAndHashes {
		ch.SignatureAndHashes[i] = SignatureAndHash(aGroup)
	}

	ch.SctEnabled = m.sctEnabled

	ch.AlpnProtocols = make([]string, len(m.alpnProtocols))
	copy(ch.AlpnProtocols, m.alpnProtocols)

	ch.UnknownExtensions = make([][]byte, len(m.unknownExtensions))
	for i, extBytes := range m.unknownExtensions {
		tempBytes := make([]byte, len(extBytes))
		copy(tempBytes, extBytes)
		ch.UnknownExtensions[i] = tempBytes
	}
	return ch
}

func (m *serverHelloMsg) MakeLog() *ServerHello {
	sh := new(ServerHello)
	sh.Version = TLSVersion(m.vers)
	sh.Random = make([]byte, len(m.random))
	copy(sh.Random, m.random)
	sh.SessionID = make([]byte, len(m.sessionId))
	copy(sh.SessionID, m.sessionId)
	sh.CipherSuite = CipherSuite(m.cipherSuite)
	sh.CompressionMethod = m.compressionMethod
	sh.OcspStapling = m.ocspStapling
	sh.TicketSupported = m.ticketSupported
	sh.SecureRenegotiation = m.secureRenegotiation
	sh.HeartbeatSupported = m.heartbeatEnabled
	if len(m.extendedRandom) > 0 {
		sh.ExtendedRandom = make([]byte, len(m.extendedRandom))
		copy(sh.ExtendedRandom, m.extendedRandom)
	}
	if len(m.scts) > 0 {
		for _, rawSCT := range m.scts {
			var out ParsedAndRawSCT
			out.Raw = make([]byte, len(rawSCT))
			copy(out.Raw, rawSCT)
			sct, err := ct.DeserializeSCT(bytes.NewReader(rawSCT))
			if err == nil {
				out.Parsed = sct
			}
			sh.SignedCertificateTimestamps = append(sh.SignedCertificateTimestamps, out)
		}
	}
	sh.ExtendedMasterSecret = m.extendedMasterSecret
	return sh
}

func (m *certificateMsg) MakeLog() *Certificates {
	sc := new(Certificates)
	if len(m.certificates) >= 1 {
		cert := m.certificates[0]
		sc.Certificate.Raw = make([]byte, len(cert))
		copy(sc.Certificate.Raw, cert)
	}
	if len(m.certificates) >= 2 {
		chain := m.certificates[1:]
		sc.Chain = make([]SimpleCertificate, len(chain))
		for idx, cert := range chain {
			sc.Chain[idx].Raw = make([]byte, len(cert))
			copy(sc.Chain[idx].Raw, cert)
		}
	}
	return sc
}

// addParsed sets the parsed certificates and the validation. It assumes the
// chain slice has already been allocated.
func (c *Certificates) addParsed(certs []*x509.Certificate, validation *x509.Validation) {
	if len(certs) >= 1 {
		c.Certificate.Parsed = certs[0]
	}
	if len(certs) >= 2 {
		chain := certs[1:]
		for idx, cert := range chain {
			c.Chain[idx].Parsed = cert
		}
	}
	c.Validation = validation
}

func (m *serverKeyExchangeMsg) MakeLog(ka keyAgreement) *ServerKeyExchange {
	skx := new(ServerKeyExchange)
	skx.Raw = make([]byte, len(m.key))
	var auth keyAgreementAuthentication
	var errAuth error
	copy(skx.Raw, m.key)

	// Write out parameters
	switch ka := ka.(type) {
	case *rsaKeyAgreement:
		skx.RSAParams = ka.RSAParams()
		auth = ka.auth
		errAuth = ka.verifyError
	case *dheKeyAgreement:
		skx.DHParams = ka.DHParams()
		auth = ka.auth
		errAuth = ka.verifyError
	case *ecdheKeyAgreement:
		skx.ECDHParams = ka.ECDHParams()
		auth = ka.auth
		errAuth = ka.verifyError
	default:
		break
	}

	// Write out signature
	switch auth := auth.(type) {
	case *signedKeyAgreement:
		skx.Signature = auth.Signature()
	default:
		break
	}

	// Write the signature validation error
	if errAuth != nil {
		skx.SignatureError = errAuth.Error()
	}

	return skx
}

func (m *finishedMsg) MakeLog() *Finished {
	sf := new(Finished)
	sf.VerifyData = make([]byte, len(m.verifyData))
	copy(sf.VerifyData, m.verifyData)
	return sf
}

func (m *ClientSessionState) MakeLog() *SessionTicket {
	st := new(SessionTicket)
	st.Length = len(m.sessionTicket)
	st.Value = make([]uint8, st.Length)
	copy(st.Value, m.sessionTicket)
	st.LifetimeHint = m.lifetimeHint
	return st
}

func (m *clientHandshakeState) MakeLog() *KeyMaterial {
	keymat := new(KeyMaterial)

	keymat.MasterSecret = new(MasterSecret)
	keymat.MasterSecret.Length = len(m.masterSecret)
	keymat.MasterSecret.Value = make([]byte, len(m.masterSecret))
	copy(keymat.MasterSecret.Value, m.masterSecret)

	keymat.PreMasterSecret = new(PreMasterSecret)
	keymat.PreMasterSecret.Length = len(m.preMasterSecret)
	keymat.PreMasterSecret.Value = make([]byte, len(m.preMasterSecret))
	copy(keymat.PreMasterSecret.Value, m.preMasterSecret)

	return keymat
}

func (m *serverHandshakeState) MakeLog() *KeyMaterial {
	keymat := new(KeyMaterial)

	keymat.MasterSecret = new(MasterSecret)
	keymat.MasterSecret.Length = len(m.masterSecret)
	keymat.MasterSecret.Value = make([]byte, len(m.masterSecret))
	copy(keymat.MasterSecret.Value, m.masterSecret)

	keymat.PreMasterSecret = new(PreMasterSecret)
	keymat.PreMasterSecret.Length = len(m.preMasterSecret)
	keymat.PreMasterSecret.Value = make([]byte, len(m.preMasterSecret))
	copy(keymat.PreMasterSecret.Value, m.preMasterSecret)

	return keymat
}

func (m *clientKeyExchangeMsg) MakeLog(ka keyAgreement) *ClientKeyExchange {
	ckx := new(ClientKeyExchange)
	ckx.Raw = make([]byte, len(m.raw))
	copy(ckx.Raw, m.raw)

	switch ka := ka.(type) {
	case *rsaKeyAgreement:
		ckx.RSAParams = new(jsonKeys.RSAClientParams)
		ckx.RSAParams.Length = uint16(len(m.ciphertext) - 2) // First 2 bytes are length
		ckx.RSAParams.EncryptedPMS = make([]byte, len(m.ciphertext)-2)
		copy(ckx.RSAParams.EncryptedPMS, m.ciphertext[2:])
		// Premaster-Secret is available in KeyMaterial record
	case *dheKeyAgreement:
		ckx.DHParams = ka.ClientDHParams()
	case *ecdheKeyAgreement:
		ckx.ECDHParams = ka.ClientECDHParams()
	default:
		break
	}

	return ckx
}<|MERGE_RESOLUTION|>--- conflicted
+++ resolved
@@ -12,12 +12,8 @@
 	"fmt"
 	"strings"
 
-<<<<<<< HEAD
 	"github.com/zmap/zcrypto/x509/ct"
-=======
-	"github.com/zmap/zcrypto/ct"
 	jsonKeys "github.com/zmap/zcrypto/json"
->>>>>>> 8167395f
 	"github.com/zmap/zcrypto/x509"
 )
 
