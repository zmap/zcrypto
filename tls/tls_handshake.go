// Copyright 2015 The Go Authors. All rights reserved.
// Use of this source code is governed by a BSD-style
// license that can be found in the LICENSE file.

package tls

import (
	"bytes"
	"encoding/hex"
	"encoding/json"
	"errors"
	"fmt"
	"strings"

	"github.com/zmap/zcrypto/ct"
	jsonKeys "github.com/zmap/zcrypto/json"
	"github.com/zmap/zcrypto/x509"
)

var ErrUnimplementedCipher error = errors.New("unimplemented cipher suite")
var ErrNoMutualCipher error = errors.New("no mutual cipher suite")

type TLSVersion uint16

type ClientHello struct {
	Version              TLSVersion          `json:"version"`
	Random               []byte              `json:"random"`
	SessionID            []byte              `json:"session_id,omitempty"`
	CipherSuites         []CipherSuiteID     `json:"cipher_suites"`
	CompressionMethods   []CompressionMethod `json:"compression_methods"`
	OcspStapling         bool                `json:"ocsp_stapling"`
	TicketSupported      bool                `json:"ticket"`
	SecureRenegotiation  bool                `json:"secure_renegotiation"`
	HeartbeatSupported   bool                `json:"heartbeat"`
	ExtendedRandom       []byte              `json:"extended_random,omitempty"`
	ExtendedMasterSecret bool                `json:"extended_master_secret"`
	NextProtoNeg         bool                `json:"next_protocol_negotiation"`
	ServerName           string              `json:"server_name,omitempty"`
	Scts                 bool                `json:"scts"`
	SupportedCurves      []CurveID           `json:"supported_curves,omitempty"`
	SupportedPoints      []PointFormat       `json:"supported_point_formats,omitempty"`
	SessionTicket        *SessionTicket      `json:"session_ticket,omitempty"`
	SignatureAndHashes   []SignatureAndHash  `json:"signature_and_hashes,omitempty"`
	SctEnabled           bool                `json:"sct_enabled"`
	AlpnProtocols        []string            `json:"alpn_protocols,omitempty"`
	UnknownExtensions    [][]byte            `json:"unknown_extensions,omitempty"`
}

type ParsedAndRawSCT struct {
	Raw    []byte                         `json:"raw,omitempty"`
	Parsed *ct.SignedCertificateTimestamp `json:"parsed,omitempty"`
}

type ServerHello struct {
<<<<<<< HEAD
	Version                     TLSVersion        `json:"version"`
	Random                      []byte            `json:"random"`
	SessionID                   []byte            `json:"session_id"`
	CipherSuite                 CipherSuite       `json:"cipher_suite"`
	CompressionMethod           CompressionMethod `json:"compression_method"`
	OcspStapling                bool              `json:"ocsp_stapling"`
	TicketSupported             bool              `json:"ticket"`
	SecureRenegotiation         bool              `json:"secure_renegotiation"`
	HeartbeatSupported          bool              `json:"heartbeat"`
	ExtendedRandom              []byte            `json:"extended_random,omitempty"`
	ExtendedMasterSecret        bool              `json:"extended_master_secret"`
	NextProtoNeg                bool              `json:"next_protocol_negotiation"`
	SignedCertificateTimestamps []ParsedAndRawSCT `json:"scts,omitempty"`
	AlpnProtocol                string            `json:"alpn_protocol,omitempty"`
	UnknownExtensions           [][]byte          `json:"unknown_extensions,omitempty"`
=======
	Version     TLSVersion    `json:"version"`
	Random      []byte        `json:"random"`
	SessionID   []byte        `json:"session_id"`
	CipherSuite CipherSuiteID `json:"cipher_suite"`
	// TODO FIXME: Why is this a raw uint8, not a CompressionMethod?
	CompressionMethod           uint8                 `json:"compression_method"`
	OcspStapling                bool                  `json:"ocsp_stapling"`
	TicketSupported             bool                  `json:"ticket"`
	SecureRenegotiation         bool                  `json:"secure_renegotiation"`
	HeartbeatSupported          bool                  `json:"heartbeat"`
	ExtendedRandom              []byte                `json:"extended_random,omitempty"`
	ExtendedMasterSecret        bool                  `json:"extended_master_secret"`
	SignedCertificateTimestamps []ParsedAndRawSCT     `json:"scts,omitempty"`
	AlpnProtocol                string                `json:"alpn_protocol,omitempty"`
	SupportedVersions           *SupportedVersionsExt `json:"supported_versions,omitempty"`
	ExtensionIdentifiers        []uint16              `json:"extension_identifiers,omitempty"`
}

type SupportedVersionsExt struct {
	SelectedVersion TLSVersion `json:"selected_version"`
>>>>>>> 90dd94c6
}

// SimpleCertificate holds a *x509.Certificate and a []byte for the certificate
type SimpleCertificate struct {
	Raw    []byte            `json:"raw,omitempty"`
	Parsed *x509.Certificate `json:"parsed,omitempty"`
}

// Certificates represents a TLS certificates message in a format friendly to the golang JSON library.
// ValidationError should be non-nil whenever Valid is false.
type Certificates struct {
	Certificate SimpleCertificate   `json:"certificate,omitempty"`
	Chain       []SimpleCertificate `json:"chain,omitempty"`
	Validation  *x509.Validation    `json:"validation,omitempty"`
}

// ServerKeyExchange represents the raw key data sent by the server in TLS key exchange message
type ServerKeyExchange struct {
	Raw            []byte                 `json:"-"`
	RSAParams      *jsonKeys.RSAPublicKey `json:"rsa_params,omitempty"`
	DHParams       *jsonKeys.DHParams     `json:"dh_params,omitempty"`
	ECDHParams     *jsonKeys.ECDHParams   `json:"ecdh_params,omitempty"`
	Digest         []byte                 `json:"digest,omitempty"`
	Signature      *DigitalSignature      `json:"signature,omitempty"`
	SignatureError string                 `json:"signature_error,omitempty"`
}

// ClientKeyExchange represents the raw key data sent by the client in TLS key exchange message
type ClientKeyExchange struct {
	Raw        []byte                    `json:"-"`
	RSAParams  *jsonKeys.RSAClientParams `json:"rsa_params,omitempty"`
	DHParams   *jsonKeys.DHParams        `json:"dh_params,omitempty"`
	ECDHParams *jsonKeys.ECDHParams      `json:"ecdh_params,omitempty"`
}

// Finished represents a TLS Finished message
type Finished struct {
	VerifyData []byte `json:"verify_data"`
}

// SessionTicket represents the new session ticket sent by the server to the
// client
type SessionTicket struct {
	Value        []uint8 `json:"value,omitempty"`
	Length       int     `json:"length,omitempty"`
	LifetimeHint uint32  `json:"lifetime_hint,omitempty"`
}

type MasterSecret struct {
	Value  []byte `json:"value,omitempty"`
	Length int    `json:"length,omitempty"`
}

type PreMasterSecret struct {
	Value  []byte `json:"value,omitempty"`
	Length int    `json:"length,omitempty"`
}

// KeyMaterial explicitly represent the cryptographic values negotiated by
// the client and server
type KeyMaterial struct {
	MasterSecret    *MasterSecret    `json:"master_secret,omitempty"`
	PreMasterSecret *PreMasterSecret `json:"pre_master_secret,omitempty"`
}

// ServerHandshake stores all of the messages sent by the server during a standard TLS Handshake.
// It implements zgrab.EventData interface
type ServerHandshake struct {
	ClientHello        *ClientHello       `json:"client_hello,omitempty" zgrab:"debug"`
	ServerHello        *ServerHello       `json:"server_hello,omitempty"`
	ServerCertificates *Certificates      `json:"server_certificates,omitempty"`
	ServerKeyExchange  *ServerKeyExchange `json:"server_key_exchange,omitempty"`
	ClientKeyExchange  *ClientKeyExchange `json:"client_key_exchange,omitempty"`
	ClientFinished     *Finished          `json:"client_finished,omitempty"`
	SessionTicket      *SessionTicket     `json:"session_ticket,omitempty"`
	ServerFinished     *Finished          `json:"server_finished,omitempty"`
	KeyMaterial        *KeyMaterial       `json:"key_material,omitempty"`
}

// MarshalJSON implements the json.Marshler interface
func (v *TLSVersion) MarshalJSON() ([]byte, error) {
	aux := struct {
		Name  string `json:"name"`
		Value int    `json:"value"`
	}{
		Name:  v.String(),
		Value: int(*v),
	}
	return json.Marshal(&aux)
}

// UnmarshalJSON implements the json.Unmarshaler interface
func (v *TLSVersion) UnmarshalJSON(b []byte) error {
	aux := struct {
		Name  string `json:"name"`
		Value int    `json:"value"`
	}{}
	if err := json.Unmarshal(b, &aux); err != nil {
		return err
	}
	*v = TLSVersion(aux.Value)
	if expectedName := v.String(); expectedName != aux.Name {
		return fmt.Errorf("mismatched tls version and name: version: %d, name: %s, expected name: %s", aux.Value, aux.Name, expectedName)
	}
	return nil
}

// MarshalJSON implements the json.Marshler interface
func (cs *CipherSuiteID) MarshalJSON() ([]byte, error) {
	buf := make([]byte, 2)
	buf[0] = byte(*cs >> 8)
	buf[1] = byte(*cs)
	enc := strings.ToUpper(hex.EncodeToString(buf))
	aux := struct {
		Hex   string `json:"hex"`
		Name  string `json:"name"`
		Value int    `json:"value"`
	}{
		Hex:   fmt.Sprintf("0x%s", enc),
		Name:  cs.String(),
		Value: int(*cs),
	}
	return json.Marshal(&aux)
}

// UnmarshalJSON implements the json.Unmarshaler interface
func (cs *CipherSuiteID) UnmarshalJSON(b []byte) error {
	aux := struct {
		Hex   string `json:"hex"`
		Name  string `json:"name"`
		Value uint16 `json:"value"`
	}{}
	if err := json.Unmarshal(b, &aux); err != nil {
		return err
	}
	if expectedName := nameForSuite(aux.Value); expectedName != aux.Name {
		return fmt.Errorf("mismatched cipher suite and name, suite: %d, name: %s, expected name: %s", aux.Value, aux.Name, expectedName)
	}
	*cs = CipherSuiteID(aux.Value)
	return nil
}

type CompressionMethod uint8

func (cm *CompressionMethod) MarshalJSON() ([]byte, error) {
	buf := make([]byte, 1)
	buf[0] = byte(*cm)
	enc := strings.ToUpper(hex.EncodeToString(buf))
	aux := struct {
		Hex   string `json:"hex"`
		Name  string `json:"name"`
		Value uint8  `json:"value"`
	}{
		Hex:   fmt.Sprintf("0x%s", enc),
		Name:  cm.String(),
		Value: uint8(*cm),
	}

	return json.Marshal(aux)
}

func (cm *CompressionMethod) UnmarshalJSON(b []byte) error {
	aux := struct {
		Hex   string `json:"hex"`
		Name  string `json:"name"`
		Value uint8  `json:"value"`
	}{}
	if err := json.Unmarshal(b, &aux); err != nil {
		return err
	}
	if expectedName := nameForCompressionMethod(aux.Value); expectedName != aux.Name {
		return fmt.Errorf("mismatched compression method and name, compression method: %d, name: %s, expected name: %s", aux.Value, aux.Name, expectedName)
	}
	*cm = CompressionMethod(aux.Value)
	return nil
}

func (c *Conn) GetHandshakeLog() *ServerHandshake {
	return c.handshakeLog
}

func (c *Conn) InCipher() (cipher interface{}) {
	return c.in.cipher
}

func (c *Conn) InSeq() []byte {
	return c.in.seq[:]
}

func (c *Conn) OutCipher() (cipher interface{}) {
	return c.out.cipher
}

func (c *Conn) OutSeq() []byte {
	return c.out.seq[:]
}

func (m *clientHelloMsg) MakeLog() *ClientHello {
	ch := new(ClientHello)

	ch.Version = TLSVersion(m.vers)

	ch.Random = make([]byte, len(m.random))
	copy(ch.Random, m.random)

	ch.SessionID = make([]byte, len(m.sessionId))
	copy(ch.SessionID, m.sessionId)

	ch.CipherSuites = make([]CipherSuiteID, len(m.cipherSuites))
	for i, aCipher := range m.cipherSuites {
		ch.CipherSuites[i] = CipherSuiteID(aCipher)
	}

	ch.CompressionMethods = make([]CompressionMethod, len(m.compressionMethods))
	for i, aCompressMethod := range m.compressionMethods {
		ch.CompressionMethods[i] = CompressionMethod(aCompressMethod)
	}

	ch.OcspStapling = m.ocspStapling
	ch.TicketSupported = m.ticketSupported
	ch.SecureRenegotiation = m.secureRenegotiationSupported && len(m.secureRenegotiation) > 0

	ch.NextProtoNeg = m.nextProtoNeg
	ch.ServerName = m.serverName
	ch.Scts = m.scts

	ch.SupportedCurves = make([]CurveID, len(m.supportedCurves))
	copy(ch.SupportedCurves, m.supportedCurves)

	ch.SupportedPoints = make([]PointFormat, len(m.supportedPoints))
	for i, aFormat := range m.supportedPoints {
		ch.SupportedPoints[i] = PointFormat(aFormat)
	}

	if len(m.sessionTicket) > 0 {
		ch.SessionTicket = new(SessionTicket)
		copy(ch.SessionTicket.Value, m.sessionTicket)
		ch.SessionTicket.Length = len(m.sessionTicket)
		ch.SessionTicket.LifetimeHint = 0 // Clients don't send
	}

	ch.SignatureAndHashes = []SignatureAndHash{}
	for _, sigAndAlg := range m.supportedSignatureAlgorithms {
		if sa, ok := signatureAlgorithms[SignatureScheme(sigAndAlg)]; ok {
			ch.SignatureAndHashes = append(ch.SignatureAndHashes, SignatureAndHash(sa))
		}
	}

	ch.AlpnProtocols = make([]string, len(m.alpnProtocols))
	copy(ch.AlpnProtocols, m.alpnProtocols)

	ch.UnknownExtensions = make([][]byte, len(m.unknownExtensions))
	for i, extBytes := range m.unknownExtensions {
		tempBytes := make([]byte, len(extBytes))
		copy(tempBytes, extBytes)
		ch.UnknownExtensions[i] = tempBytes
	}

	return ch
}

func (m *serverHelloMsg) MakeLog() *ServerHello {
	sh := new(ServerHello)
	sh.Version = TLSVersion(m.vers)
	sh.Random = make([]byte, len(m.random))
	copy(sh.Random, m.random)
	sh.SessionID = make([]byte, len(m.sessionId))
	copy(sh.SessionID, m.sessionId)
<<<<<<< HEAD
	sh.CipherSuite = CipherSuite(m.cipherSuite)
	sh.CompressionMethod = CompressionMethod(m.compressionMethod)
=======
	sh.CipherSuite = CipherSuiteID(m.cipherSuite)
	sh.CompressionMethod = m.compressionMethod
>>>>>>> 90dd94c6
	sh.OcspStapling = m.ocspStapling
	sh.TicketSupported = m.ticketSupported
	sh.SecureRenegotiation = m.secureRenegotiationSupported && len(m.secureRenegotiation) > 0
	extensionIdentifiers, success := m.extractExtensions()
	if success {
		sh.ExtensionIdentifiers = extensionIdentifiers
	}
<<<<<<< HEAD
	sh.NextProtoNeg = m.nextProtoNeg
=======

>>>>>>> 90dd94c6
	if len(m.scts) > 0 {
		for _, rawSCT := range m.scts {
			var out ParsedAndRawSCT
			out.Raw = make([]byte, len(rawSCT))
			copy(out.Raw, rawSCT)
			sct, err := ct.DeserializeSCT(bytes.NewReader(rawSCT))
			if err == nil {
				out.Parsed = sct
			}
			sh.SignedCertificateTimestamps = append(sh.SignedCertificateTimestamps, out)
		}
	}
<<<<<<< HEAD
	sh.ExtendedMasterSecret = m.extendedMasterSecret
	sh.AlpnProtocol = m.alpnProtocol
	sh.UnknownExtensions = make([][]byte, len(m.unknownExtensions))
	for i, extBytes := range m.unknownExtensions {
		tempBytes := make([]byte, len(extBytes))
		copy(tempBytes, extBytes)
		sh.UnknownExtensions[i] = tempBytes
=======
	//sh.ExtendedMasterSecret = m.extendedMasterSecret
	sh.AlpnProtocol = m.alpnProtocol

	// TLS 1.3 SupportedVersions
	if m.supportedVersion != 0 {
		sh.SupportedVersions = &SupportedVersionsExt{
			SelectedVersion: TLSVersion(m.supportedVersion),
		}
>>>>>>> 90dd94c6
	}
	return sh
}

func (m *certificateMsg) MakeLog() *Certificates {
	sc := new(Certificates)
	if len(m.certificates) >= 1 {
		cert := m.certificates[0]
		sc.Certificate.Raw = make([]byte, len(cert))
		copy(sc.Certificate.Raw, cert)
	}
	if len(m.certificates) >= 2 {
		chain := m.certificates[1:]
		sc.Chain = make([]SimpleCertificate, len(chain))
		for idx, cert := range chain {
			sc.Chain[idx].Raw = make([]byte, len(cert))
			copy(sc.Chain[idx].Raw, cert)
		}
	}
	return sc
}

func (m *certificateMsgTLS13) MakeLog() *Certificates {
	sc := new(Certificates)
	if len(m.certificate.Certificate) >= 1 {
		cert := m.certificate.Certificate[0]
		sc.Certificate.Raw = make([]byte, len(cert))
		copy(sc.Certificate.Raw, cert)
	}
	if len(m.certificate.Certificate) >= 2 {
		chain := m.certificate.Certificate[1:]
		sc.Chain = make([]SimpleCertificate, len(chain))
		for idx, cert := range chain {
			sc.Chain[idx].Raw = make([]byte, len(cert))
			copy(sc.Chain[idx].Raw, cert)
		}
	}
	return sc
}

// addParsed sets the parsed certificates and the validation. It assumes the
// chain slice has already been allocated.
func (c *Certificates) addParsed(certs []*x509.Certificate, validation *x509.Validation) {
	if len(certs) >= 1 {
		c.Certificate.Parsed = certs[0]
	}
	if len(certs) >= 2 {
		chain := certs[1:]
		for idx, cert := range chain {
			c.Chain[idx].Parsed = cert
		}
	}
	c.Validation = validation
}

// TODO: ZGrab2
func (m *serverKeyExchangeMsg) MakeLog(ka keyAgreement) *ServerKeyExchange {
	skx := new(ServerKeyExchange)
	skx.Raw = make([]byte, len(m.key))
	//var auth keyAgreementAuthentication
	var errAuth error
	copy(skx.Raw, m.key)
	skx.Digest = append(make([]byte, 0), m.digest...)

	// Write out parameters
	switch ka := ka.(type) {
	case *rsaKeyAgreement:
		skx.RSAParams = ka.RSAParams()
		//auth = ka.auth
		errAuth = ka.verifyError

	case *dheKeyAgreement:
		skx.DHParams = ka.DHParams()
		//auth = ka.auth
		errAuth = ka.verifyError

	case *ecdheKeyAgreement:
		skx.ECDHParams = ka.ECDHParams()
		//auth = ka.auth
		errAuth = ka.verifyError
	default:
		break
	}

	/*
		// Write out signature
		switch auth := auth.(type) {
		case *signedKeyAgreement:
			skx.Signature = auth.Signature()
		default:
			break
		}
	*/

	// Write the signature validation error
	if errAuth != nil {
		skx.SignatureError = errAuth.Error()
	}

	return skx
}

func (m *finishedMsg) MakeLog() *Finished {
	sf := new(Finished)
	sf.VerifyData = make([]byte, len(m.verifyData))
	copy(sf.VerifyData, m.verifyData)
	return sf
}

func (m *ClientSessionState) MakeLog() *SessionTicket {
	st := new(SessionTicket)
	st.Length = len(m.sessionTicket)
	st.Value = make([]uint8, st.Length)
	copy(st.Value, m.sessionTicket)
	st.LifetimeHint = m.lifetimeHint
	return st
}

func (m *clientHandshakeState) MakeLog() *KeyMaterial {
	keymat := new(KeyMaterial)

	keymat.MasterSecret = new(MasterSecret)
	keymat.MasterSecret.Length = len(m.masterSecret)
	keymat.MasterSecret.Value = make([]byte, len(m.masterSecret))
	copy(keymat.MasterSecret.Value, m.masterSecret)

	keymat.PreMasterSecret = new(PreMasterSecret)
	return keymat
}

func (m *serverHandshakeState) MakeLog() *KeyMaterial {
	keymat := new(KeyMaterial)

	keymat.MasterSecret = new(MasterSecret)
	keymat.MasterSecret.Length = len(m.masterSecret)
	keymat.MasterSecret.Value = make([]byte, len(m.masterSecret))
	copy(keymat.MasterSecret.Value, m.masterSecret)

	keymat.PreMasterSecret = new(PreMasterSecret)
	return keymat
}

func (m *clientKeyExchangeMsg) MakeLog(ka keyAgreement) *ClientKeyExchange {
	ckx := new(ClientKeyExchange)
	ckx.Raw = make([]byte, len(m.raw))
	copy(ckx.Raw, m.raw)

	switch ka := ka.(type) {
	case *rsaKeyAgreement:
		ckx.RSAParams = new(jsonKeys.RSAClientParams)
		ckx.RSAParams.Length = uint16(len(m.ciphertext) - 2) // First 2 bytes are length
		ckx.RSAParams.EncryptedPMS = make([]byte, len(m.ciphertext)-2)
		copy(ckx.RSAParams.EncryptedPMS, m.ciphertext[2:])
	// Premaster-Secret is available in KeyMaterial record
	// TODO: ZGrab2
	//case *dheKeyAgreement:
	//	ckx.DHParams = ka.ClientDHParams()
	case *ecdheKeyAgreement:
		ckx.ECDHParams = ka.ClientECDHParams()
	default:
		break
	}

	return ckx
}<|MERGE_RESOLUTION|>--- conflicted
+++ resolved
@@ -34,7 +34,6 @@
 	HeartbeatSupported   bool                `json:"heartbeat"`
 	ExtendedRandom       []byte              `json:"extended_random,omitempty"`
 	ExtendedMasterSecret bool                `json:"extended_master_secret"`
-	NextProtoNeg         bool                `json:"next_protocol_negotiation"`
 	ServerName           string              `json:"server_name,omitempty"`
 	Scts                 bool                `json:"scts"`
 	SupportedCurves      []CurveID           `json:"supported_curves,omitempty"`
@@ -52,29 +51,11 @@
 }
 
 type ServerHello struct {
-<<<<<<< HEAD
-	Version                     TLSVersion        `json:"version"`
-	Random                      []byte            `json:"random"`
-	SessionID                   []byte            `json:"session_id"`
-	CipherSuite                 CipherSuite       `json:"cipher_suite"`
-	CompressionMethod           CompressionMethod `json:"compression_method"`
-	OcspStapling                bool              `json:"ocsp_stapling"`
-	TicketSupported             bool              `json:"ticket"`
-	SecureRenegotiation         bool              `json:"secure_renegotiation"`
-	HeartbeatSupported          bool              `json:"heartbeat"`
-	ExtendedRandom              []byte            `json:"extended_random,omitempty"`
-	ExtendedMasterSecret        bool              `json:"extended_master_secret"`
-	NextProtoNeg                bool              `json:"next_protocol_negotiation"`
-	SignedCertificateTimestamps []ParsedAndRawSCT `json:"scts,omitempty"`
-	AlpnProtocol                string            `json:"alpn_protocol,omitempty"`
-	UnknownExtensions           [][]byte          `json:"unknown_extensions,omitempty"`
-=======
-	Version     TLSVersion    `json:"version"`
-	Random      []byte        `json:"random"`
-	SessionID   []byte        `json:"session_id"`
-	CipherSuite CipherSuiteID `json:"cipher_suite"`
-	// TODO FIXME: Why is this a raw uint8, not a CompressionMethod?
-	CompressionMethod           uint8                 `json:"compression_method"`
+	Version                     TLSVersion            `json:"version"`
+	Random                      []byte                `json:"random"`
+	SessionID                   []byte                `json:"session_id"`
+	CipherSuite                 CipherSuiteID         `json:"cipher_suite"`
+	CompressionMethod           CompressionMethod     `json:"compression_method"`
 	OcspStapling                bool                  `json:"ocsp_stapling"`
 	TicketSupported             bool                  `json:"ticket"`
 	SecureRenegotiation         bool                  `json:"secure_renegotiation"`
@@ -85,11 +66,11 @@
 	AlpnProtocol                string                `json:"alpn_protocol,omitempty"`
 	SupportedVersions           *SupportedVersionsExt `json:"supported_versions,omitempty"`
 	ExtensionIdentifiers        []uint16              `json:"extension_identifiers,omitempty"`
+	UnknownExtensions           [][]byte              `json:"unknown_extensions,omitempty"`
 }
 
 type SupportedVersionsExt struct {
 	SelectedVersion TLSVersion `json:"selected_version"`
->>>>>>> 90dd94c6
 }
 
 // SimpleCertificate holds a *x509.Certificate and a []byte for the certificate
@@ -312,7 +293,6 @@
 	ch.TicketSupported = m.ticketSupported
 	ch.SecureRenegotiation = m.secureRenegotiationSupported && len(m.secureRenegotiation) > 0
 
-	ch.NextProtoNeg = m.nextProtoNeg
 	ch.ServerName = m.serverName
 	ch.Scts = m.scts
 
@@ -358,13 +338,8 @@
 	copy(sh.Random, m.random)
 	sh.SessionID = make([]byte, len(m.sessionId))
 	copy(sh.SessionID, m.sessionId)
-<<<<<<< HEAD
-	sh.CipherSuite = CipherSuite(m.cipherSuite)
+	sh.CipherSuite = CipherSuiteID(m.cipherSuite)
 	sh.CompressionMethod = CompressionMethod(m.compressionMethod)
-=======
-	sh.CipherSuite = CipherSuiteID(m.cipherSuite)
-	sh.CompressionMethod = m.compressionMethod
->>>>>>> 90dd94c6
 	sh.OcspStapling = m.ocspStapling
 	sh.TicketSupported = m.ticketSupported
 	sh.SecureRenegotiation = m.secureRenegotiationSupported && len(m.secureRenegotiation) > 0
@@ -372,11 +347,7 @@
 	if success {
 		sh.ExtensionIdentifiers = extensionIdentifiers
 	}
-<<<<<<< HEAD
-	sh.NextProtoNeg = m.nextProtoNeg
-=======
-
->>>>>>> 90dd94c6
+
 	if len(m.scts) > 0 {
 		for _, rawSCT := range m.scts {
 			var out ParsedAndRawSCT
@@ -389,25 +360,22 @@
 			sh.SignedCertificateTimestamps = append(sh.SignedCertificateTimestamps, out)
 		}
 	}
-<<<<<<< HEAD
 	sh.ExtendedMasterSecret = m.extendedMasterSecret
 	sh.AlpnProtocol = m.alpnProtocol
+
+	if m.supportedVersion != 0 {
+		sh.SupportedVersions = &SupportedVersionsExt{
+			SelectedVersion: TLSVersion(m.supportedVersion),
+		}
+	}
+
 	sh.UnknownExtensions = make([][]byte, len(m.unknownExtensions))
 	for i, extBytes := range m.unknownExtensions {
 		tempBytes := make([]byte, len(extBytes))
 		copy(tempBytes, extBytes)
 		sh.UnknownExtensions[i] = tempBytes
-=======
-	//sh.ExtendedMasterSecret = m.extendedMasterSecret
-	sh.AlpnProtocol = m.alpnProtocol
-
-	// TLS 1.3 SupportedVersions
-	if m.supportedVersion != 0 {
-		sh.SupportedVersions = &SupportedVersionsExt{
-			SelectedVersion: TLSVersion(m.supportedVersion),
-		}
->>>>>>> 90dd94c6
-	}
+	}
+
 	return sh
 }
 
