--- conflicted
+++ resolved
@@ -352,11 +352,8 @@
 			sh.SignedCertificateTimestamps = append(sh.SignedCertificateTimestamps, out)
 		}
 	}
-<<<<<<< HEAD
-=======
-	sh.ExtendedMasterSecret = m.extendedMasterSecret
+	//sh.ExtendedMasterSecret = m.extendedMasterSecret
 	sh.AlpnProtocol = m.alpnProtocol
->>>>>>> d4619816
 	return sh
 }
 
