--- conflicted
+++ resolved
@@ -11,6 +11,7 @@
 	"crypto/ed25519"
 	"crypto/rsa"
 	"crypto/subtle"
+	"encoding/binary"
 	"errors"
 	"fmt"
 	"hash"
@@ -31,6 +32,193 @@
 	finishedHash finishedHash
 	masterSecret []byte
 	session      *ClientSessionState
+}
+
+type CacheKeyGenerator interface {
+	Key(net.Addr) string
+}
+
+type ClientFingerprintConfiguration struct {
+	// Version in the handshake header
+	HandshakeVersion uint16
+
+	// if len == 32, it will specify the client random.
+	// Otherwise, the field will be random
+	// except the top 4 bytes if InsertTimestamp is true
+	ClientRandom    []byte
+	InsertTimestamp bool
+
+	// if RandomSessionID > 0, will overwrite SessionID w/ that many
+	// random bytes when a session resumption occurs
+	RandomSessionID int
+	SessionID       []byte
+
+	// These fields will appear exactly in order in the ClientHello
+	CipherSuites       []uint16
+	CompressionMethods []uint8
+	Extensions         []ClientExtension
+
+	// Optional, both must be non-nil, or neither.
+	// Custom Session cache implementations allowed
+	SessionCache ClientSessionCache
+	CacheKey     CacheKeyGenerator
+}
+
+type ClientExtension interface {
+	// Produce the bytes on the wire for this extension, type and length included
+	Marshal() []byte
+
+	// Function will return an error if zTLS does not implement the necessary features for this extension
+	CheckImplemented() error
+
+	// Modifies the config to reflect the state of the extension
+	WriteToConfig(*Config) error
+}
+
+func (c *ClientFingerprintConfiguration) CheckImplementedExtensions() error {
+	for _, ext := range c.Extensions {
+		if err := ext.CheckImplemented(); err != nil {
+			return err
+		}
+	}
+	return nil
+}
+
+func (c *clientHelloMsg) WriteToConfig(config *Config) error {
+	config.NextProtos = c.alpnProtocols
+	config.CipherSuites = c.cipherSuites
+	config.MaxVersion = c.vers
+	config.ClientRandom = c.random
+	config.CurvePreferences = c.supportedCurves
+	config.ExtendedRandom = c.extendedRandomEnabled
+	config.ForceSessionTicketExt = c.ticketSupported
+	config.ExtendedMasterSecret = c.extendedMasterSecret
+	config.SignedCertificateTimestampExt = c.sctEnabled
+	return nil
+}
+
+func (c *ClientFingerprintConfiguration) WriteToConfig(config *Config) error {
+	config.NextProtos = []string{}
+	config.CipherSuites = c.CipherSuites
+	config.MaxVersion = c.HandshakeVersion
+	config.ClientRandom = c.ClientRandom
+	config.CurvePreferences = []CurveID{}
+	config.HeartbeatEnabled = false
+	config.ExtendedRandom = false
+	config.ForceSessionTicketExt = false
+	config.ExtendedMasterSecret = false
+	config.SignedCertificateTimestampExt = false
+	for _, ext := range c.Extensions {
+		if err := ext.WriteToConfig(config); err != nil {
+			return err
+		}
+	}
+	return nil
+}
+
+func currentTimestamp() ([]byte, error) {
+	t := time.Now().Unix()
+	buf := new(bytes.Buffer)
+	err := binary.Write(buf, binary.BigEndian, t)
+	return buf.Bytes(), err
+}
+
+func (c *ClientFingerprintConfiguration) marshal(config *Config) ([]byte, error) {
+	if err := c.CheckImplementedExtensions(); err != nil {
+		return nil, err
+	}
+	head := make([]byte, 38)
+	head[0] = 1
+	head[4] = uint8(c.HandshakeVersion >> 8)
+	head[5] = uint8(c.HandshakeVersion)
+	if len(c.ClientRandom) == 32 {
+		copy(head[6:38], c.ClientRandom[0:32])
+	} else {
+		start := 6
+		if c.InsertTimestamp {
+			t, err := currentTimestamp()
+			if err != nil {
+				return nil, err
+			}
+			copy(head[start:start+4], t)
+			start = start + 4
+		}
+		_, err := io.ReadFull(config.rand(), head[start:38])
+		if err != nil {
+			return nil, errors.New("tls: short read from Rand: " + err.Error())
+		}
+	}
+
+	if len(c.SessionID) >= 256 {
+		return nil, errors.New("tls: SessionID too long")
+	}
+	sessionID := make([]byte, len(c.SessionID)+1)
+	sessionID[0] = uint8(len(c.SessionID))
+	if len(c.SessionID) > 0 {
+		copy(sessionID[1:], c.SessionID)
+	}
+
+	ciphers := make([]byte, 2+2*len(c.CipherSuites))
+	ciphers[0] = uint8(len(c.CipherSuites) >> 7)
+	ciphers[1] = uint8(len(c.CipherSuites) << 1)
+	for i, suite := range c.CipherSuites {
+		if !config.ForceSuites {
+			found := false
+			for _, impl := range implementedCipherSuites {
+				if impl.id == suite {
+					found = true
+				}
+			}
+			if !found {
+				return nil, errors.New(fmt.Sprintf("tls: unimplemented cipher suite %d", suite))
+			}
+		}
+
+		ciphers[2+i*2] = uint8(suite >> 8)
+		ciphers[3+i*2] = uint8(suite)
+	}
+
+	if len(c.CompressionMethods) >= 256 {
+		return nil, errors.New("tls: Too many compression methods")
+	}
+	compressions := make([]byte, len(c.CompressionMethods)+1)
+	compressions[0] = uint8(len(c.CompressionMethods))
+	if len(c.CompressionMethods) > 0 {
+		copy(compressions[1:], c.CompressionMethods)
+		if c.CompressionMethods[0] != 0 {
+			return nil, errors.New(fmt.Sprintf("tls: unimplemented compression method %d", c.CompressionMethods[0]))
+		}
+		if len(c.CompressionMethods) > 1 {
+			return nil, errors.New(fmt.Sprintf("tls: unimplemented compression method %d", c.CompressionMethods[1]))
+		}
+	} else {
+		return nil, errors.New("tls: no compression method")
+	}
+
+	var extensions []byte
+	for _, ext := range c.Extensions {
+		extensions = append(extensions, ext.Marshal()...)
+	}
+	if len(extensions) > 0 {
+		length := make([]byte, 2)
+		length[0] = uint8(len(extensions) >> 8)
+		length[1] = uint8(len(extensions))
+		extensions = append(length, extensions...)
+	}
+	helloArray := [][]byte{head, sessionID, ciphers, compressions, extensions}
+	hello := []byte{}
+	for _, b := range helloArray {
+		hello = append(hello, b...)
+	}
+	lengthOnTheWire := len(hello) - 4
+	if lengthOnTheWire >= 1<<24 {
+		return nil, errors.New("ClientHello message too long")
+	}
+	hello[1] = uint8(lengthOnTheWire >> 16)
+	hello[2] = uint8(lengthOnTheWire >> 8)
+	hello[3] = uint8(lengthOnTheWire)
+
+	return hello, nil
 }
 
 func (c *Conn) makeClientHello() (*clientHelloMsg, ecdheParameters, error) {
@@ -139,14 +327,104 @@
 	if c.config == nil {
 		c.config = defaultConfig()
 	}
+	var hello *clientHelloMsg
+	var helloBytes []byte
+	var session *ClientSessionState
+	var sessionCache ClientSessionCache
+	var cacheKey string
+	var ecdheParams ecdheParameters
 
 	// This may be a renegotiation handshake, in which case some fields
 	// need to be reset.
 	c.didResume = false
 
-	hello, ecdheParams, err := c.makeClientHello()
-	if err != nil {
-		return err
+	// first, let's check if a ClientFingerprintConfiguration template was provided by the config
+	if c.config.ClientFingerprintConfiguration != nil {
+		if err := c.config.ClientFingerprintConfiguration.WriteToConfig(c.config); err != nil {
+			return err
+		}
+		session = nil
+		sessionCache = c.config.ClientFingerprintConfiguration.SessionCache
+		if sessionCache != nil {
+			if c.config.ClientFingerprintConfiguration.CacheKey == nil {
+				return errors.New("tls: must specify CacheKey if SessionCache is defined in Config.ClientFingerprintConfiguration")
+			}
+			cacheKey = c.config.ClientFingerprintConfiguration.CacheKey.Key(c.conn.RemoteAddr())
+			candidateSession, ok := sessionCache.Get(cacheKey)
+			if ok {
+				cipherSuiteOk := false
+				for _, id := range c.config.ClientFingerprintConfiguration.CipherSuites {
+					if id == candidateSession.cipherSuite {
+						cipherSuiteOk = true
+						break
+					}
+				}
+				versOk := candidateSession.vers >= c.config.minSupportedVersion() &&
+					candidateSession.vers <= c.config.ClientFingerprintConfiguration.HandshakeVersion
+				if versOk && cipherSuiteOk {
+					session = candidateSession
+				}
+			}
+		}
+		for i, ext := range c.config.ClientFingerprintConfiguration.Extensions {
+			switch casted := ext.(type) {
+			case *SessionTicketExtension:
+				if casted.Autopopulate {
+					if session == nil {
+						if !c.config.ForceSessionTicketExt {
+							c.config.ClientFingerprintConfiguration.Extensions[i] = &NullExtension{}
+						}
+					} else {
+						c.config.ClientFingerprintConfiguration.Extensions[i] = &SessionTicketExtension{session.sessionTicket, true}
+						if c.config.ClientFingerprintConfiguration.RandomSessionID > 0 {
+							c.config.ClientFingerprintConfiguration.SessionID = make([]byte, c.config.ClientFingerprintConfiguration.RandomSessionID)
+							if _, err := io.ReadFull(c.config.rand(), c.config.ClientFingerprintConfiguration.SessionID); err != nil {
+								c.sendAlert(alertInternalError)
+								return errors.New("tls: short read from Rand: " + err.Error())
+							}
+
+						}
+					}
+				}
+			}
+		}
+		var err error
+		helloBytes, err = c.config.ClientFingerprintConfiguration.marshal(c.config)
+		if err != nil {
+			return err
+		}
+		hello = &clientHelloMsg{}
+		if ok := hello.unmarshal(helloBytes); !ok {
+			return errors.New("tls: incompatible ClientFingerprintConfiguration")
+		}
+
+		// next, let's check if a ClientHello template was provided by the user
+	} else if c.config.ExternalClientHello != nil {
+
+		hello = new(clientHelloMsg)
+
+		if !hello.unmarshal(c.config.ExternalClientHello) {
+			return errors.New("could not read the ClientHello provided")
+		}
+		if err := hello.WriteToConfig(c.config); err != nil {
+			return err
+		}
+
+		// update the SNI with one name, whether or not the extension was already there
+		hello.serverName = c.config.ServerName
+
+		// then we update the 'raw' value of the message
+		hello.raw = nil
+		helloBytes = hello.marshal()
+
+		session = nil
+		sessionCache = nil
+	} else {
+
+		hello, ecdheParams, err = c.makeClientHello()
+		if err != nil {
+			return err
+		}
 	}
 	c.serverName = hello.serverName
 
@@ -171,6 +449,10 @@
 		hello.ticketSupported = true
 	}
 
+	if c.config.SignedCertificateTimestampExt {
+		hello.sctEnabled = true
+	}
+
 	if _, err := c.writeRecord(recordTypeHandshake, hello.marshal()); err != nil {
 		return err
 	}
@@ -236,37 +518,7 @@
 		c.handshakeLog.SessionTicket = hs.session.MakeLog()
 	}
 
-<<<<<<< HEAD
-		supportedPoints := []uint8{pointFormatUncompressed}
-		if c.config.SupportedPoints != nil {
-			supportedPoints = c.config.SupportedPoints
-		}
-		oscpStapling := true
-		if c.config.NoOcspStapling {
-			oscpStapling = false
-		}
-
-		compressionMethods := []uint8{compressionNone}
-		if c.config.CompressionMethods != nil {
-			compressionMethods = c.config.CompressionMethods
-		}
-
-		hello = &clientHelloMsg{
-			vers:                 c.config.maxVersion(),
-			compressionMethods:   compressionMethods,
-			random:               make([]byte, 32),
-			ocspStapling:         oscpStapling,
-			serverName:           c.config.ServerName,
-			supportedCurves:      c.config.curvePreferences(),
-			supportedPoints:      supportedPoints,
-			nextProtoNeg:         len(c.config.NextProtos) > 0,
-			secureRenegotiation:  true,
-			alpnProtocols:        c.config.NextProtos,
-			extendedMasterSecret: c.config.maxVersion() >= VersionTLS10 && c.config.ExtendedMasterSecret,
-		}
-=======
 	c.handshakeLog.KeyMaterial = hs.MakeLog()
->>>>>>> 90dd94c6
 
 	// If we had a successful handshake and hs.session is different from
 	// the one already cached - cache a new one.
