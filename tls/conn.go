// Copyright 2010 The Go Authors. All rights reserved.
// Use of this source code is governed by a BSD-style
// license that can be found in the LICENSE file.

// TLS low level connection and record layer

package tls

import (
	"bytes"
	"crypto/cipher"
	"crypto/subtle"
	"errors"
	"fmt"
	"hash"
	"io"
	"net"
	"sync"
	"sync/atomic"
	"time"

	"github.com/zmap/zcrypto/x509"
)

// A Conn represents a secured connection.
// It implements the net.Conn interface.
type Conn struct {
	// constant
	conn        net.Conn
	isClient    bool
	handshakeFn func() error // (*Conn).clientHandshake or serverHandshake

	// handshakeStatus is 1 if the connection is currently transferring
	// application data (i.e. is not currently processing a handshake).
	// This field is only to be accessed with sync/atomic.
	handshakeStatus uint32
	// constant after handshake; protected by handshakeMutex
	handshakeMutex sync.Mutex
	handshakeErr   error   // error resulting from handshake
	vers           uint16  // TLS version
	haveVers       bool    // version has been negotiated
	config         *Config // configuration passed to constructor
	// handshakes counts the number of handshakes performed on the
	// connection so far. If renegotiation is disabled then this is either
	// zero or one.
	handshakes       int
	didResume        bool // whether this connection was a session resumption
	cipherSuite      uint16
	ocspResponse     []byte   // stapled OCSP response
	scts             [][]byte // signed certificate timestamps from server
	peerCertificates []*x509.Certificate
	// verifiedChains contains the certificate chains that we built, as
	// opposed to the ones presented by the server.
	verifiedChains []x509.CertificateChain
	// serverName contains the server name indicated by the client, if any.
	serverName string
	// secureRenegotiation is true if the server echoed the secure
	// renegotiation extension. (This is meaningless as a server because
	// renegotiation is not supported in that case.)
	secureRenegotiation bool
	// ekm is a closure for exporting keying material.
	ekm func(label string, context []byte, length int) ([]byte, error)
	// resumptionSecret is the resumption_master_secret for handling
	// NewSessionTicket messages. nil if config.SessionTicketsDisabled.
	resumptionSecret []byte

	// ticketKeys is the set of active session ticket keys for this
	// connection. The first one is used to encrypt new tickets and
	// all are tried to decrypt tickets.
	ticketKeys []ticketKey

	// clientFinishedIsFirst is true if the client sent the first Finished
	// message during the most recent handshake. This is recorded because
	// the first transmitted Finished message is the tls-unique
	// channel-binding value.
	clientFinishedIsFirst bool

	// closeNotifyErr is any error from sending the alertCloseNotify record.
	closeNotifyErr error
	// closeNotifySent is true if the Conn attempted to send an
	// alertCloseNotify record.
	closeNotifySent bool

	// clientFinished and serverFinished contain the Finished message sent
	// by the client or server in the most recent handshake. This is
	// retained to support the renegotiation extension and tls-unique
	// channel-binding.
	clientFinished [12]byte
	serverFinished [12]byte

	// clientProtocol is the negotiated ALPN protocol.
	clientProtocol string

	// input/output
	in, out   halfConn
	rawInput  bytes.Buffer // raw input, starting with a record header
	input     bytes.Reader // application data waiting to be read, from rawInput.Next
	hand      bytes.Buffer // handshake data waiting to be read
	buffering bool         // whether records are buffered in sendBuf
	sendBuf   []byte       // a buffer of records waiting to be sent

	// bytesSent counts the bytes of application data sent.
	// packetsSent counts packets.
	bytesSent   int64
	packetsSent int64

	// retryCount counts the number of consecutive non-advancing records
	// received by Conn.readRecord. That is, records that neither advance the
	// handshake, nor deliver application data. Protected by in.Mutex.
	retryCount int

	// activeCall is an atomic int32; the low bit is whether Close has
	// been called. the rest of the bits are the number of goroutines
	// in Conn.Write.
	activeCall int32

	tmp [16]byte

	// tls
	handshakeLog *ServerHandshake
}

// Access to net.Conn methods.
// Cannot just embed net.Conn because that would
// export the struct field too.

// LocalAddr returns the local network address.
func (c *Conn) LocalAddr() net.Addr {
	return c.conn.LocalAddr()
}

// RemoteAddr returns the remote network address.
func (c *Conn) RemoteAddr() net.Addr {
	return c.conn.RemoteAddr()
}

// SetDeadline sets the read and write deadlines associated with the connection.
// A zero value for t means Read and Write will not time out.
// After a Write has timed out, the TLS state is corrupt and all future writes will return the same error.
func (c *Conn) SetDeadline(t time.Time) error {
	return c.conn.SetDeadline(t)
}

// SetReadDeadline sets the read deadline on the underlying connection.
// A zero value for t means Read will not time out.
func (c *Conn) SetReadDeadline(t time.Time) error {
	return c.conn.SetReadDeadline(t)
}

// SetWriteDeadline sets the write deadline on the underlying connection.
// A zero value for t means Write will not time out.
// After a Write has timed out, the TLS state is corrupt and all future writes will return the same error.
func (c *Conn) SetWriteDeadline(t time.Time) error {
	return c.conn.SetWriteDeadline(t)
}

// A halfConn represents one direction of the record layer
// connection, either sending or receiving.
type halfConn struct {
	sync.Mutex

	err     error       // first permanent error
	version uint16      // protocol version
	cipher  interface{} // cipher algorithm
	mac     hash.Hash
	seq     [8]byte // 64-bit sequence number

	scratchBuf [13]byte // to avoid allocs; interface method args escape

	nextCipher interface{} // next encryption state
	nextMac    hash.Hash   // next MAC algorithm

	trafficSecret []byte // current TLS 1.3 traffic secret
}

type permanentError struct {
	err net.Error
}

func (e *permanentError) Error() string   { return e.err.Error() }
func (e *permanentError) Unwrap() error   { return e.err }
func (e *permanentError) Timeout() bool   { return e.err.Timeout() }
func (e *permanentError) Temporary() bool { return false }

func (hc *halfConn) setErrorLocked(err error) error {
	if e, ok := err.(net.Error); ok {
		hc.err = &permanentError{err: e}
	} else {
		hc.err = err
	}
	return hc.err
}

// prepareCipherSpec sets the encryption and MAC states
// that a subsequent changeCipherSpec will use.
func (hc *halfConn) prepareCipherSpec(version uint16, cipher interface{}, mac hash.Hash) {
	hc.version = version
	hc.nextCipher = cipher
	hc.nextMac = mac
}

// changeCipherSpec changes the encryption and MAC states
// to the ones previously passed to prepareCipherSpec.
func (hc *halfConn) changeCipherSpec() error {
	if hc.nextCipher == nil || hc.version == VersionTLS13 {
		return alertInternalError
	}
	hc.cipher = hc.nextCipher
	hc.mac = hc.nextMac
	hc.nextCipher = nil
	hc.nextMac = nil
	for i := range hc.seq {
		hc.seq[i] = 0
	}
	return nil
}

func (hc *halfConn) setTrafficSecret(suite *cipherSuiteTLS13, secret []byte) {
	hc.trafficSecret = secret
	key, iv := suite.trafficKey(secret)
	hc.cipher = suite.aead(key, iv)
	for i := range hc.seq {
		hc.seq[i] = 0
	}
}

// incSeq increments the sequence number.
func (hc *halfConn) incSeq() {
	for i := 7; i >= 0; i-- {
		hc.seq[i]++
		if hc.seq[i] != 0 {
			return
		}
	}

	// Not allowed to let sequence number wrap.
	// Instead, must renegotiate before it does.
	// Not likely enough to bother.
	panic("TLS: sequence number wraparound")
}

// explicitNonceLen returns the number of bytes of explicit nonce or IV included
// in each record. Explicit nonces are present only in CBC modes after TLS 1.0
// and in certain AEAD modes in TLS 1.2.
func (hc *halfConn) explicitNonceLen() int {
	if hc.cipher == nil {
		return 0
	}

	switch c := hc.cipher.(type) {
	case cipher.Stream:
		return 0
	case aead:
		return c.explicitNonceLen()
	case cbcMode:
		// TLS 1.1 introduced a per-record explicit IV to fix the BEAST attack.
		if hc.version >= VersionTLS11 {
			return c.BlockSize()
		}
		return 0
	default:
		panic("unknown cipher type")
	}
}

// extractPadding returns, in constant time, the length of the padding to remove
// from the end of payload. It also returns a byte which is equal to 255 if the
// padding was valid and 0 otherwise. See RFC 2246, Section 6.2.3.2.
func extractPadding(payload []byte) (toRemove int, good byte) {
	if len(payload) < 1 {
		return 0, 0
	}

	paddingLen := payload[len(payload)-1]
	t := uint(len(payload)-1) - uint(paddingLen)
	// if len(payload) >= (paddingLen - 1) then the MSB of t is zero
	good = byte(int32(^t) >> 31)

	// The maximum possible padding length plus the actual length field
	toCheck := 256
	// The length of the padded data is public, so we can use an if here
	if toCheck > len(payload) {
		toCheck = len(payload)
	}

	for i := 0; i < toCheck; i++ {
		t := uint(paddingLen) - uint(i)
		// if i <= paddingLen then the MSB of t is zero
		mask := byte(int32(^t) >> 31)
		b := payload[len(payload)-1-i]
		good &^= mask&paddingLen ^ mask&b
	}

	// We AND together the bits of good and replicate the result across
	// all the bits.
	good &= good << 4
	good &= good << 2
	good &= good << 1
	good = uint8(int8(good) >> 7)

	// Zero the padding length on error. This ensures any unchecked bytes
	// are included in the MAC. Otherwise, an attacker that could
	// distinguish MAC failures from padding failures could mount an attack
	// similar to POODLE in SSL 3.0: given a good ciphertext that uses a
	// full block's worth of padding, replace the final block with another
	// block. If the MAC check passed but the padding check failed, the
	// last byte of that block decrypted to the block size.
	//
	// See also macAndPaddingGood logic below.
	paddingLen &= good

	toRemove = int(paddingLen) + 1
	return
}

func roundUp(a, b int) int {
	return a + (b-a%b)%b
}

// cbcMode is an interface for block ciphers using cipher block chaining.
type cbcMode interface {
	cipher.BlockMode
	SetIV([]byte)
}

// decrypt authenticates and decrypts the record if protection is active at
// this stage. The returned plaintext might overlap with the input.
func (hc *halfConn) decrypt(record []byte) ([]byte, recordType, error) {
	var plaintext []byte
	typ := recordType(record[0])
	payload := record[recordHeaderLen:]

	// In TLS 1.3, change_cipher_spec messages are to be ignored without being
	// decrypted. See RFC 8446, Appendix D.4.
	if hc.version == VersionTLS13 && typ == recordTypeChangeCipherSpec {
		return payload, typ, nil
	}

	paddingGood := byte(255)
	paddingLen := 0

	explicitNonceLen := hc.explicitNonceLen()

	if hc.cipher != nil {
		switch c := hc.cipher.(type) {
		case cipher.Stream:
			c.XORKeyStream(payload, payload)
		case aead:
			if len(payload) < explicitNonceLen {
				return nil, 0, alertBadRecordMAC
			}
			nonce := payload[:explicitNonceLen]
			if len(nonce) == 0 {
				nonce = hc.seq[:]
			}
			payload = payload[explicitNonceLen:]

			var additionalData []byte
			if hc.version == VersionTLS13 {
				additionalData = record[:recordHeaderLen]
			} else {
				additionalData = append(hc.scratchBuf[:0], hc.seq[:]...)
				additionalData = append(additionalData, record[:3]...)
				n := len(payload) - c.Overhead()
				additionalData = append(additionalData, byte(n>>8), byte(n))
			}

			var err error
			plaintext, err = c.Open(payload[:0], nonce, payload, additionalData)
			if err != nil {
				return nil, 0, alertBadRecordMAC
			}
		case cbcMode:
			blockSize := c.BlockSize()
			minPayload := explicitNonceLen + roundUp(hc.mac.Size()+1, blockSize)
			if len(payload)%blockSize != 0 || len(payload) < minPayload {
				return nil, 0, alertBadRecordMAC
			}

			if explicitNonceLen > 0 {
				c.SetIV(payload[:explicitNonceLen])
				payload = payload[explicitNonceLen:]
			}
			c.CryptBlocks(payload, payload)

			// In a limited attempt to protect against CBC padding oracles like
			// Lucky13, the data past paddingLen (which is secret) is passed to
			// the MAC function as extra data, to be fed into the HMAC after
			// computing the digest. This makes the MAC roughly constant time as
			// long as the digest computation is constant time and does not
			// affect the subsequent write, modulo cache effects.
			paddingLen, paddingGood = extractPadding(payload)
		default:
			panic("unknown cipher type")
		}

		if hc.version == VersionTLS13 {
			if typ != recordTypeApplicationData {
				return nil, 0, alertUnexpectedMessage
			}
			if len(plaintext) > maxPlaintext+1 {
				return nil, 0, alertRecordOverflow
			}
			// Remove padding and find the ContentType scanning from the end.
			for i := len(plaintext) - 1; i >= 0; i-- {
				if plaintext[i] != 0 {
					typ = recordType(plaintext[i])
					plaintext = plaintext[:i]
					break
				}
				if i == 0 {
					return nil, 0, alertUnexpectedMessage
				}
			}
		}
	} else {
		plaintext = payload
	}

	if hc.mac != nil {
		macSize := hc.mac.Size()
		if len(payload) < macSize {
			return nil, 0, alertBadRecordMAC
		}

		n := len(payload) - macSize - paddingLen
		n = subtle.ConstantTimeSelect(int(uint32(n)>>31), 0, n) // if n < 0 { n = 0 }
		record[3] = byte(n >> 8)
		record[4] = byte(n)
		remoteMAC := payload[n : n+macSize]
		localMAC := tls10MAC(hc.mac, hc.scratchBuf[:0], hc.seq[:], record[:recordHeaderLen], payload[:n], payload[n+macSize:])

		// This is equivalent to checking the MACs and paddingGood
		// separately, but in constant-time to prevent distinguishing
		// padding failures from MAC failures. Depending on what value
		// of paddingLen was returned on bad padding, distinguishing
		// bad MAC from bad padding can lead to an attack.
		//
		// See also the logic at the end of extractPadding.
		macAndPaddingGood := subtle.ConstantTimeCompare(localMAC, remoteMAC) & int(paddingGood)
		if macAndPaddingGood != 1 {
			return nil, 0, alertBadRecordMAC
		}

		plaintext = payload[:n]
	}

	hc.incSeq()
	return plaintext, typ, nil
}

// sliceForAppend extends the input slice by n bytes. head is the full extended
// slice, while tail is the appended part. If the original slice has sufficient
// capacity no allocation is performed.
func sliceForAppend(in []byte, n int) (head, tail []byte) {
	if total := len(in) + n; cap(in) >= total {
		head = in[:total]
	} else {
		head = make([]byte, total)
		copy(head, in)
	}
	tail = head[len(in):]
	return
}

// encrypt encrypts payload, adding the appropriate nonce and/or MAC, and
// appends it to record, which must already contain the record header.
func (hc *halfConn) encrypt(record, payload []byte, rand io.Reader) ([]byte, error) {
	if hc.cipher == nil {
		return append(record, payload...), nil
	}

	var explicitNonce []byte
	if explicitNonceLen := hc.explicitNonceLen(); explicitNonceLen > 0 {
		record, explicitNonce = sliceForAppend(record, explicitNonceLen)
		if _, isCBC := hc.cipher.(cbcMode); !isCBC && explicitNonceLen < 16 {
			// The AES-GCM construction in TLS has an explicit nonce so that the
			// nonce can be random. However, the nonce is only 8 bytes which is
			// too small for a secure, random nonce. Therefore we use the
			// sequence number as the nonce. The 3DES-CBC construction also has
			// an 8 bytes nonce but its nonces must be unpredictable (see RFC
			// 5246, Appendix F.3), forcing us to use randomness. That's not
			// 3DES' biggest problem anyway because the birthday bound on block
			// collision is reached first due to its similarly small block size
			// (see the Sweet32 attack).
			copy(explicitNonce, hc.seq[:])
		} else {
			if _, err := io.ReadFull(rand, explicitNonce); err != nil {
				return nil, err
			}
		}
	}

	var dst []byte
	switch c := hc.cipher.(type) {
	case cipher.Stream:
		mac := tls10MAC(hc.mac, hc.scratchBuf[:0], hc.seq[:], record[:recordHeaderLen], payload, nil)
		record, dst = sliceForAppend(record, len(payload)+len(mac))
		c.XORKeyStream(dst[:len(payload)], payload)
		c.XORKeyStream(dst[len(payload):], mac)
	case aead:
		nonce := explicitNonce
		if len(nonce) == 0 {
			nonce = hc.seq[:]
		}

		if hc.version == VersionTLS13 {
			record = append(record, payload...)

			// Encrypt the actual ContentType and replace the plaintext one.
			record = append(record, record[0])
			record[0] = byte(recordTypeApplicationData)

			n := len(payload) + 1 + c.Overhead()
			record[3] = byte(n >> 8)
			record[4] = byte(n)

			record = c.Seal(record[:recordHeaderLen],
				nonce, record[recordHeaderLen:], record[:recordHeaderLen])
		} else {
			additionalData := append(hc.scratchBuf[:0], hc.seq[:]...)
			additionalData = append(additionalData, record[:recordHeaderLen]...)
			record = c.Seal(record, nonce, payload, additionalData)
		}
	case cbcMode:
		mac := tls10MAC(hc.mac, hc.scratchBuf[:0], hc.seq[:], record[:recordHeaderLen], payload, nil)
		blockSize := c.BlockSize()
		plaintextLen := len(payload) + len(mac)
		paddingLen := blockSize - plaintextLen%blockSize
		record, dst = sliceForAppend(record, plaintextLen+paddingLen)
		copy(dst, payload)
		copy(dst[len(payload):], mac)
		for i := plaintextLen; i < len(dst); i++ {
			dst[i] = byte(paddingLen - 1)
		}
		if len(explicitNonce) > 0 {
			c.SetIV(explicitNonce)
		}
		c.CryptBlocks(dst, dst)
	default:
		panic("unknown cipher type")
	}

	// Update length to include nonce, MAC and any block padding needed.
	n := len(record) - recordHeaderLen
	record[3] = byte(n >> 8)
	record[4] = byte(n)
	hc.incSeq()

	return record, nil
}

// RecordHeaderError is returned when a TLS record header is invalid.
type RecordHeaderError struct {
	// Msg contains a human readable string that describes the error.
	Msg string
	// RecordHeader contains the five bytes of TLS record header that
	// triggered the error.
	RecordHeader [5]byte
	// Conn provides the underlying net.Conn in the case that a client
	// sent an initial handshake that didn't look like TLS.
	// It is nil if there's already been a handshake or a TLS alert has
	// been written to the connection.
	Conn net.Conn
}

func (e RecordHeaderError) Error() string { return "tls: " + e.Msg }

func (c *Conn) newRecordHeaderError(conn net.Conn, msg string) (err RecordHeaderError) {
	err.Msg = msg
	err.Conn = conn
	copy(err.RecordHeader[:], c.rawInput.Bytes())
	return err
}

func (c *Conn) readRecord() error {
	return c.readRecordOrCCS(false)
}

func (c *Conn) readChangeCipherSpec() error {
	return c.readRecordOrCCS(true)
}

// readRecordOrCCS reads one or more TLS records from the connection and
// updates the record layer state. Some invariants:
//   * c.in must be locked
//   * c.input must be empty
// During the handshake one and only one of the following will happen:
//   - c.hand grows
//   - c.in.changeCipherSpec is called
//   - an error is returned
// After the handshake one and only one of the following will happen:
//   - c.hand grows
//   - c.input is set
//   - an error is returned
func (c *Conn) readRecordOrCCS(expectChangeCipherSpec bool) error {
	if c.in.err != nil {
		return c.in.err
	}
	handshakeComplete := c.handshakeComplete()

	// This function modifies c.rawInput, which owns the c.input memory.
	if c.input.Len() != 0 {
		return c.in.setErrorLocked(errors.New("tls: internal error: attempted to read record with pending application data"))
	}
	c.input.Reset(nil)

	// Read header, payload.
	if err := c.readFromUntil(c.conn, recordHeaderLen); err != nil {
		// RFC 8446, Section 6.1 suggests that EOF without an alertCloseNotify
		// is an error, but popular web sites seem to do this, so we accept it
		// if and only if at the record boundary.
		if err == io.ErrUnexpectedEOF && c.rawInput.Len() == 0 {
			err = io.EOF
		}
		if e, ok := err.(net.Error); !ok || !e.Temporary() {
			c.in.setErrorLocked(err)
		}
		return err
	}
	hdr := c.rawInput.Bytes()[:recordHeaderLen]
	typ := recordType(hdr[0])

	// No valid TLS record has a type of 0x80, however SSLv2 handshakes
	// start with a uint16 length where the MSB is set and the first record
	// is always < 256 bytes long. Therefore typ == 0x80 strongly suggests
	// an SSLv2 client.
	if !handshakeComplete && typ == 0x80 {
		c.sendAlert(alertProtocolVersion)
		return c.in.setErrorLocked(c.newRecordHeaderError(nil, "unsupported SSLv2 handshake received"))
	}

	vers := uint16(hdr[1])<<8 | uint16(hdr[2])
	n := int(hdr[3])<<8 | int(hdr[4])
	if c.haveVers && c.vers != VersionTLS13 && vers != c.vers {
		c.sendAlert(alertProtocolVersion)
		msg := fmt.Sprintf("received record with version %x when expecting version %x", vers, c.vers)
		return c.in.setErrorLocked(c.newRecordHeaderError(nil, msg))
	}
	if !c.haveVers {
		// First message, be extra suspicious: this might not be a TLS
		// client. Bail out before reading a full 'body', if possible.
		// The current max version is 3.3 so if the version is >= 16.0,
		// it's probably not real.
		if (typ != recordTypeAlert && typ != recordTypeHandshake) || vers >= 0x1000 {
			return c.in.setErrorLocked(c.newRecordHeaderError(c.conn, "first record does not look like a TLS handshake"))
		}
	}
	if c.vers == VersionTLS13 && n > maxCiphertextTLS13 || n > maxCiphertext {
		c.sendAlert(alertRecordOverflow)
		msg := fmt.Sprintf("oversized record received with length %d", n)
		return c.in.setErrorLocked(c.newRecordHeaderError(nil, msg))
	}
	if err := c.readFromUntil(c.conn, recordHeaderLen+n); err != nil {
		if e, ok := err.(net.Error); !ok || !e.Temporary() {
			c.in.setErrorLocked(err)
		}
		return err
	}

	// Process message.
	record := c.rawInput.Next(recordHeaderLen + n)
	data, typ, err := c.in.decrypt(record)
	if err != nil {
		return c.in.setErrorLocked(c.sendAlert(err.(alert)))
	}
	if len(data) > maxPlaintext {
		return c.in.setErrorLocked(c.sendAlert(alertRecordOverflow))
	}

	// Application Data messages are always protected.
	if c.in.cipher == nil && typ == recordTypeApplicationData {
		return c.in.setErrorLocked(c.sendAlert(alertUnexpectedMessage))
	}

	if typ != recordTypeAlert && typ != recordTypeChangeCipherSpec && len(data) > 0 {
		// This is a state-advancing message: reset the retry count.
		c.retryCount = 0
	}

	// Handshake messages MUST NOT be interleaved with other record types in TLS 1.3.
	if c.vers == VersionTLS13 && typ != recordTypeHandshake && c.hand.Len() > 0 {
		return c.in.setErrorLocked(c.sendAlert(alertUnexpectedMessage))
	}

	switch typ {
	default:
		return c.in.setErrorLocked(c.sendAlert(alertUnexpectedMessage))

	case recordTypeAlert:
		if len(data) != 2 {
			return c.in.setErrorLocked(c.sendAlert(alertUnexpectedMessage))
		}
		if alert(data[1]) == alertCloseNotify {
			return c.in.setErrorLocked(io.EOF)
		}
		if c.vers == VersionTLS13 {
			return c.in.setErrorLocked(&net.OpError{Op: "remote error", Err: alert(data[1])})
		}
		switch data[0] {
		case alertLevelWarning:
			// Drop the record on the floor and retry.
			return c.retryReadRecord(expectChangeCipherSpec)
		case alertLevelError:
			return c.in.setErrorLocked(&net.OpError{Op: "remote error", Err: alert(data[1])})
		default:
			return c.in.setErrorLocked(c.sendAlert(alertUnexpectedMessage))
		}

	case recordTypeChangeCipherSpec:
		if len(data) != 1 || data[0] != 1 {
			return c.in.setErrorLocked(c.sendAlert(alertDecodeError))
		}
		// Handshake messages are not allowed to fragment across the CCS.
		if c.hand.Len() > 0 {
			return c.in.setErrorLocked(c.sendAlert(alertUnexpectedMessage))
		}
		// In TLS 1.3, change_cipher_spec records are ignored until the
		// Finished. See RFC 8446, Appendix D.4. Note that according to Section
		// 5, a server can send a ChangeCipherSpec before its ServerHello, when
		// c.vers is still unset. That's not useful though and suspicious if the
		// server then selects a lower protocol version, so don't allow that.
		if c.vers == VersionTLS13 {
			return c.retryReadRecord(expectChangeCipherSpec)
		}
		if !expectChangeCipherSpec {
			return c.in.setErrorLocked(c.sendAlert(alertUnexpectedMessage))
		}
		if err := c.in.changeCipherSpec(); err != nil {
			return c.in.setErrorLocked(c.sendAlert(err.(alert)))
		}

	case recordTypeApplicationData:
		if !handshakeComplete || expectChangeCipherSpec {
			return c.in.setErrorLocked(c.sendAlert(alertUnexpectedMessage))
		}
		// Some OpenSSL servers send empty records in order to randomize the
		// CBC IV. Ignore a limited number of empty records.
		if len(data) == 0 {
			return c.retryReadRecord(expectChangeCipherSpec)
		}
		// Note that data is owned by c.rawInput, following the Next call above,
		// to avoid copying the plaintext. This is safe because c.rawInput is
		// not read from or written to until c.input is drained.
		c.input.Reset(data)

	case recordTypeHandshake:
		if len(data) == 0 || expectChangeCipherSpec {
			return c.in.setErrorLocked(c.sendAlert(alertUnexpectedMessage))
		}
		c.hand.Write(data)
	}

	return nil
}

// retryReadRecord recurses into readRecordOrCCS to drop a non-advancing record, like
// a warning alert, empty application_data, or a change_cipher_spec in TLS 1.3.
func (c *Conn) retryReadRecord(expectChangeCipherSpec bool) error {
	c.retryCount++
	if c.retryCount > maxUselessRecords {
		c.sendAlert(alertUnexpectedMessage)
		return c.in.setErrorLocked(errors.New("tls: too many ignored records"))
	}
	return c.readRecordOrCCS(expectChangeCipherSpec)
}

// atLeastReader reads from R, stopping with EOF once at least N bytes have been
// read. It is different from an io.LimitedReader in that it doesn't cut short
// the last Read call, and in that it considers an early EOF an error.
type atLeastReader struct {
	R io.Reader
	N int64
}

func (r *atLeastReader) Read(p []byte) (int, error) {
	if r.N <= 0 {
		return 0, io.EOF
	}
	n, err := r.R.Read(p)
	r.N -= int64(n) // won't underflow unless len(p) >= n > 9223372036854775809
	if r.N > 0 && err == io.EOF {
		return n, io.ErrUnexpectedEOF
	}
	if r.N <= 0 && err == nil {
		return n, io.EOF
	}
	return n, err
}

// readFromUntil reads from r into c.rawInput until c.rawInput contains
// at least n bytes or else returns an error.
func (c *Conn) readFromUntil(r io.Reader, n int) error {
	if c.rawInput.Len() >= n {
		return nil
	}
	needs := n - c.rawInput.Len()
	// There might be extra input waiting on the wire. Make a best effort
	// attempt to fetch it so that it can be used in (*Conn).Read to
	// "predict" closeNotify alerts.
	c.rawInput.Grow(needs + bytes.MinRead)
	_, err := c.rawInput.ReadFrom(&atLeastReader{r, int64(needs)})
	return err
}

// sendAlert sends a TLS alert message.
func (c *Conn) sendAlertLocked(err alert) error {
	switch err {
	case alertNoRenegotiation, alertCloseNotify:
		c.tmp[0] = alertLevelWarning
	default:
		c.tmp[0] = alertLevelError
	}
	c.tmp[1] = byte(err)

	_, writeErr := c.writeRecordLocked(recordTypeAlert, c.tmp[0:2])
	if err == alertCloseNotify {
		// closeNotify is a special case in that it isn't an error.
		return writeErr
	}

	return c.out.setErrorLocked(&net.OpError{Op: "local error", Err: err})
}

// sendAlert sends a TLS alert message.
func (c *Conn) sendAlert(err alert) error {
	c.out.Lock()
	defer c.out.Unlock()
	return c.sendAlertLocked(err)
}

const (
	// tcpMSSEstimate is a conservative estimate of the TCP maximum segment
	// size (MSS). A constant is used, rather than querying the kernel for
	// the actual MSS, to avoid complexity. The value here is the IPv6
	// minimum MTU (1280 bytes) minus the overhead of an IPv6 header (40
	// bytes) and a TCP header with timestamps (32 bytes).
	tcpMSSEstimate = 1208

	// recordSizeBoostThreshold is the number of bytes of application data
	// sent after which the TLS record size will be increased to the
	// maximum.
	recordSizeBoostThreshold = 128 * 1024
)

// maxPayloadSizeForWrite returns the maximum TLS payload size to use for the
// next application data record. There is the following trade-off:
//
//   - For latency-sensitive applications, such as web browsing, each TLS
//     record should fit in one TCP segment.
//   - For throughput-sensitive applications, such as large file transfers,
//     larger TLS records better amortize framing and encryption overheads.
//
// A simple heuristic that works well in practice is to use small records for
// the first 1MB of data, then use larger records for subsequent data, and
// reset back to smaller records after the connection becomes idle. See "High
// Performance Web Networking", Chapter 4, or:
// https://www.igvita.com/2013/10/24/optimizing-tls-record-size-and-buffering-latency/
//
// In the interests of simplicity and determinism, this code does not attempt
// to reset the record size once the connection is idle, however.
func (c *Conn) maxPayloadSizeForWrite(typ recordType) int {
	if c.config.DynamicRecordSizingDisabled || typ != recordTypeApplicationData {
		return maxPlaintext
	}

	if c.bytesSent >= recordSizeBoostThreshold {
		return maxPlaintext
	}

	// Subtract TLS overheads to get the maximum payload size.
	payloadBytes := tcpMSSEstimate - recordHeaderLen - c.out.explicitNonceLen()
	if c.out.cipher != nil {
		switch ciph := c.out.cipher.(type) {
		case cipher.Stream:
			payloadBytes -= c.out.mac.Size()
		case cipher.AEAD:
			payloadBytes -= ciph.Overhead()
		case cbcMode:
			blockSize := ciph.BlockSize()
			// The payload must fit in a multiple of blockSize, with
			// room for at least one padding byte.
			payloadBytes = (payloadBytes & ^(blockSize - 1)) - 1
			// The MAC is appended before padding so affects the
			// payload size directly.
			payloadBytes -= c.out.mac.Size()
		default:
			panic("unknown cipher type")
		}
	}
	if c.vers == VersionTLS13 {
		payloadBytes-- // encrypted ContentType
	}

	// Allow packet growth in arithmetic progression up to max.
	pkt := c.packetsSent
	c.packetsSent++
	if pkt > 1000 {
		return maxPlaintext // avoid overflow in multiply below
	}

	n := payloadBytes * int(pkt+1)
	if n > maxPlaintext {
		n = maxPlaintext
	}
	return n
}

func (c *Conn) write(data []byte) (int, error) {
	if c.buffering {
		c.sendBuf = append(c.sendBuf, data...)
		return len(data), nil
	}

	n, err := c.conn.Write(data)
	c.bytesSent += int64(n)
	return n, err
}

func (c *Conn) flush() (int, error) {
	if len(c.sendBuf) == 0 {
		return 0, nil
	}

	n, err := c.conn.Write(c.sendBuf)
	c.bytesSent += int64(n)
	c.sendBuf = nil
	c.buffering = false
	return n, err
}

// outBufPool pools the record-sized scratch buffers used by writeRecordLocked.
var outBufPool = sync.Pool{
	New: func() interface{} {
		return new([]byte)
	},
}

// writeRecordLocked writes a TLS record with the given type and payload to the
// connection and updates the record layer state.
func (c *Conn) writeRecordLocked(typ recordType, data []byte) (int, error) {
	outBufPtr := outBufPool.Get().(*[]byte)
	outBuf := *outBufPtr
	defer func() {
		// You might be tempted to simplify this by just passing &outBuf to Put,
		// but that would make the local copy of the outBuf slice header escape
		// to the heap, causing an allocation. Instead, we keep around the
		// pointer to the slice header returned by Get, which is already on the
		// heap, and overwrite and return that.
		*outBufPtr = outBuf
		outBufPool.Put(outBufPtr)
	}()

	var n int
	for len(data) > 0 {
		m := len(data)
		if maxPayload := c.maxPayloadSizeForWrite(typ); m > maxPayload {
			m = maxPayload
		}

		_, outBuf = sliceForAppend(outBuf[:0], recordHeaderLen)
		outBuf[0] = byte(typ)
		vers := c.vers
		if vers == 0 {
			// Some TLS servers fail if the record version is
			// greater than TLS 1.0 for the initial ClientHello.
			vers = VersionTLS10
		} else if vers == VersionTLS13 {
			// TLS 1.3 froze the record layer version to 1.2.
			// See RFC 8446, Section 5.1.
			vers = VersionTLS12
		}
		outBuf[1] = byte(vers >> 8)
		outBuf[2] = byte(vers)
		outBuf[3] = byte(m >> 8)
		outBuf[4] = byte(m)

		var err error
		outBuf, err = c.out.encrypt(outBuf, data[:m], c.config.rand())
		if err != nil {
			return n, err
		}
		if _, err := c.write(outBuf); err != nil {
			return n, err
		}
		n += m
		data = data[m:]
	}

	if typ == recordTypeChangeCipherSpec && c.vers != VersionTLS13 {
		if err := c.out.changeCipherSpec(); err != nil {
			return n, c.sendAlertLocked(err.(alert))
		}
	}

	return n, nil
}

// writeRecord writes a TLS record with the given type and payload to the
// connection and updates the record layer state.
func (c *Conn) writeRecord(typ recordType, data []byte) (int, error) {
	c.out.Lock()
	defer c.out.Unlock()

	return c.writeRecordLocked(typ, data)
}

// readHandshake reads the next handshake message from
// the record layer.
func (c *Conn) readHandshake() (interface{}, error) {
	for c.hand.Len() < 4 {
		if err := c.readRecord(); err != nil {
			return nil, err
		}
	}

	data := c.hand.Bytes()
	n := int(data[1])<<16 | int(data[2])<<8 | int(data[3])
	if n > maxHandshake {
		c.sendAlertLocked(alertInternalError)
		return nil, c.in.setErrorLocked(fmt.Errorf("tls: handshake message of length %d bytes exceeds maximum of %d bytes", n, maxHandshake))
	}
	for c.hand.Len() < 4+n {
		if err := c.readRecord(); err != nil {
			return nil, err
		}
	}
	data = c.hand.Next(4 + n)
	var m handshakeMessage
	switch data[0] {
	case typeHelloRequest:
		m = new(helloRequestMsg)
	case typeClientHello:
		m = new(clientHelloMsg)
	case typeServerHello:
		m = new(serverHelloMsg)
	case typeNewSessionTicket:
		if c.vers == VersionTLS13 {
			m = new(newSessionTicketMsgTLS13)
		} else {
			m = new(newSessionTicketMsg)
		}
	case typeCertificate:
		if c.vers == VersionTLS13 {
			m = new(certificateMsgTLS13)
		} else {
			m = new(certificateMsg)
		}
	case typeCertificateRequest:
		if c.vers == VersionTLS13 {
			m = new(certificateRequestMsgTLS13)
		} else {
			m = &certificateRequestMsg{
				hasSignatureAlgorithm: c.vers >= VersionTLS12,
			}
		}
	case typeCertificateStatus:
		m = new(certificateStatusMsg)
	case typeServerKeyExchange:
		m = new(serverKeyExchangeMsg)
	case typeServerHelloDone:
		m = new(serverHelloDoneMsg)
	case typeClientKeyExchange:
		m = new(clientKeyExchangeMsg)
	case typeCertificateVerify:
		m = &certificateVerifyMsg{
			hasSignatureAlgorithm: c.vers >= VersionTLS12,
		}
	case typeFinished:
		m = new(finishedMsg)
	case typeEncryptedExtensions:
		m = new(encryptedExtensionsMsg)
	case typeEndOfEarlyData:
		m = new(endOfEarlyDataMsg)
	case typeKeyUpdate:
		m = new(keyUpdateMsg)
	default:
		return nil, c.in.setErrorLocked(c.sendAlert(alertUnexpectedMessage))
	}

	// The handshake message unmarshalers
	// expect to be able to keep references to data,
	// so pass in a fresh copy that won't be overwritten.
	data = append([]byte(nil), data...)

	if !m.unmarshal(data) {
		return nil, c.in.setErrorLocked(c.sendAlert(alertUnexpectedMessage))
	}
	return m, nil
}

var (
	errShutdown = errors.New("tls: protocol is shutdown")
)

// Write writes data to the connection.
//
// As Write calls Handshake, in order to prevent indefinite blocking a deadline
// must be set for both Read and Write before Write is called when the handshake
// has not yet completed. See SetDeadline, SetReadDeadline, and
// SetWriteDeadline.
func (c *Conn) Write(b []byte) (int, error) {
	// interlock with Close below
	for {
		x := atomic.LoadInt32(&c.activeCall)
		if x&1 != 0 {
			return 0, net.ErrClosed
		}
		if atomic.CompareAndSwapInt32(&c.activeCall, x, x+2) {
			break
		}
	}
	defer atomic.AddInt32(&c.activeCall, -2)

	if err := c.Handshake(); err != nil {
		return 0, err
	}

	c.out.Lock()
	defer c.out.Unlock()

	if err := c.out.err; err != nil {
		return 0, err
	}

	if !c.handshakeComplete() {
		return 0, alertInternalError
	}

<<<<<<< HEAD
	n, err := c.writeRecord(recordTypeApplicationData, b)
	return n, c.out.setErrorLocked(err)
=======
	if c.closeNotifySent {
		return 0, errShutdown
	}

	// TLS 1.0 is susceptible to a chosen-plaintext
	// attack when using block mode ciphers due to predictable IVs.
	// This can be prevented by splitting each Application Data
	// record into two records, effectively randomizing the IV.
	//
	// https://www.openssl.org/~bodo/tls-cbc.txt
	// https://bugzilla.mozilla.org/show_bug.cgi?id=665814
	// https://www.imperialviolet.org/2012/01/15/beastfollowup.html

	var m int
	if len(b) > 1 && c.vers == VersionTLS10 {
		if _, ok := c.out.cipher.(cipher.BlockMode); ok {
			n, err := c.writeRecordLocked(recordTypeApplicationData, b[:1])
			if err != nil {
				return n, c.out.setErrorLocked(err)
			}
			m, b = 1, b[1:]
		}
	}

	n, err := c.writeRecordLocked(recordTypeApplicationData, b)
	return n + m, c.out.setErrorLocked(err)
>>>>>>> 14b94c2d
}

// handleRenegotiation processes a HelloRequest handshake message.
func (c *Conn) handleRenegotiation() error {
	if c.vers == VersionTLS13 {
		return errors.New("tls: internal error: unexpected renegotiation")
	}

	msg, err := c.readHandshake()
	if err != nil {
		return err
	}

	helloReq, ok := msg.(*helloRequestMsg)
	if !ok {
		c.sendAlert(alertUnexpectedMessage)
		return unexpectedMessageError(helloReq, msg)
	}

	if !c.isClient {
		return c.sendAlert(alertNoRenegotiation)
	}

	switch c.config.Renegotiation {
	case RenegotiateNever:
		return c.sendAlert(alertNoRenegotiation)
	case RenegotiateOnceAsClient:
		if c.handshakes > 1 {
			return c.sendAlert(alertNoRenegotiation)
		}
	case RenegotiateFreelyAsClient:
		// Ok.
	default:
		c.sendAlert(alertInternalError)
		return errors.New("tls: unknown Renegotiation value")
	}

	c.handshakeMutex.Lock()
	defer c.handshakeMutex.Unlock()

	atomic.StoreUint32(&c.handshakeStatus, 0)
	if c.handshakeErr = c.clientHandshake(); c.handshakeErr == nil {
		c.handshakes++
	}
	return c.handshakeErr
}

// handlePostHandshakeMessage processes a handshake message arrived after the
// handshake is complete. Up to TLS 1.2, it indicates the start of a renegotiation.
func (c *Conn) handlePostHandshakeMessage() error {
	if c.vers != VersionTLS13 {
		return c.handleRenegotiation()
	}

	msg, err := c.readHandshake()
	if err != nil {
		return err
	}

	c.retryCount++
	if c.retryCount > maxUselessRecords {
		c.sendAlert(alertUnexpectedMessage)
		return c.in.setErrorLocked(errors.New("tls: too many non-advancing records"))
	}

	switch msg := msg.(type) {
	case *newSessionTicketMsgTLS13:
		return c.handleNewSessionTicket(msg)
	case *keyUpdateMsg:
		return c.handleKeyUpdate(msg)
	default:
		c.sendAlert(alertUnexpectedMessage)
		return fmt.Errorf("tls: received unexpected handshake message of type %T", msg)
	}
}

func (c *Conn) handleKeyUpdate(keyUpdate *keyUpdateMsg) error {
	cipherSuite := cipherSuiteTLS13ByID(c.cipherSuite)
	if cipherSuite == nil {
		return c.in.setErrorLocked(c.sendAlert(alertInternalError))
	}

	newSecret := cipherSuite.nextTrafficSecret(c.in.trafficSecret)
	c.in.setTrafficSecret(cipherSuite, newSecret)

	if keyUpdate.updateRequested {
		c.out.Lock()
		defer c.out.Unlock()

		msg := &keyUpdateMsg{}
		_, err := c.writeRecordLocked(recordTypeHandshake, msg.marshal())
		if err != nil {
			// Surface the error at the next write.
			c.out.setErrorLocked(err)
			return nil
		}

		newSecret := cipherSuite.nextTrafficSecret(c.out.trafficSecret)
		c.out.setTrafficSecret(cipherSuite, newSecret)
	}

	return nil
}

// Read reads data from the connection.
//
// As Read calls Handshake, in order to prevent indefinite blocking a deadline
// must be set for both Read and Write before Read is called when the handshake
// has not yet completed. See SetDeadline, SetReadDeadline, and
// SetWriteDeadline.
func (c *Conn) Read(b []byte) (int, error) {
	if err := c.Handshake(); err != nil {
		return 0, err
	}
	if len(b) == 0 {
		// Put this after Handshake, in case people were calling
		// Read(nil) for the side effect of the Handshake.
		return 0, nil
	}

	c.in.Lock()
	defer c.in.Unlock()

	for c.input.Len() == 0 {
		if err := c.readRecord(); err != nil {
			return 0, err
		}
		for c.hand.Len() > 0 {
			if err := c.handlePostHandshakeMessage(); err != nil {
				return 0, err
			}
		}
	}

	n, _ := c.input.Read(b)

	// If a close-notify alert is waiting, read it so that we can return (n,
	// EOF) instead of (n, nil), to signal to the HTTP response reading
	// goroutine that the connection is now closed. This eliminates a race
	// where the HTTP response reading goroutine would otherwise not observe
	// the EOF until its next read, by which time a client goroutine might
	// have already tried to reuse the HTTP connection for a new request.
	// See https://golang.org/cl/76400046 and https://golang.org/issue/3514
	if n != 0 && c.input.Len() == 0 && c.rawInput.Len() > 0 &&
		recordType(c.rawInput.Bytes()[0]) == recordTypeAlert {
		if err := c.readRecord(); err != nil {
			return n, err // will be io.EOF on closeNotify
		}
	}

	return n, nil
}

// Close closes the connection.
func (c *Conn) Close() error {
	// Interlock with Conn.Write above.
	var x int32
	for {
		x = atomic.LoadInt32(&c.activeCall)
		if x&1 != 0 {
			return net.ErrClosed
		}
		if atomic.CompareAndSwapInt32(&c.activeCall, x, x|1) {
			break
		}
	}
	if x != 0 {
		// io.Writer and io.Closer should not be used concurrently.
		// If Close is called while a Write is currently in-flight,
		// interpret that as a sign that this Close is really just
		// being used to break the Write and/or clean up resources and
		// avoid sending the alertCloseNotify, which may block
		// waiting on handshakeMutex or the c.out mutex.
		return c.conn.Close()
	}

	var alertErr error
	if c.handshakeComplete() {
		if err := c.closeNotify(); err != nil {
			alertErr = fmt.Errorf("tls: failed to send closeNotify alert (but connection was closed anyway): %w", err)
		}
	}

	if err := c.conn.Close(); err != nil {
		return err
	}
	return alertErr
}

var errEarlyCloseWrite = errors.New("tls: CloseWrite called before handshake complete")

// CloseWrite shuts down the writing side of the connection. It should only be
// called once the handshake has completed and does not call CloseWrite on the
// underlying connection. Most callers should just use Close.
func (c *Conn) CloseWrite() error {
	if !c.handshakeComplete() {
		return errEarlyCloseWrite
	}

	return c.closeNotify()
}

func (c *Conn) closeNotify() error {
	c.out.Lock()
	defer c.out.Unlock()

	if !c.closeNotifySent {
		// Set a Write Deadline to prevent possibly blocking forever.
		c.SetWriteDeadline(time.Now().Add(time.Second * 5))
		c.closeNotifyErr = c.sendAlertLocked(alertCloseNotify)
		c.closeNotifySent = true
		// Any subsequent writes will fail.
		c.SetWriteDeadline(time.Now())
	}
	return c.closeNotifyErr
}

// Handshake runs the client or server handshake
// protocol if it has not yet been run.
//
// Most uses of this package need not call Handshake explicitly: the
// first Read or Write will call it automatically.
//
// For control over canceling or setting a timeout on a handshake, use
// the Dialer's DialContext method.
func (c *Conn) Handshake() error {
	c.handshakeMutex.Lock()
	defer c.handshakeMutex.Unlock()

	if err := c.handshakeErr; err != nil {
		return err
	}
	if c.handshakeComplete() {
		return nil
	}

	c.in.Lock()
	defer c.in.Unlock()

	// TODO: c.handshakeFn() gives a race condition in ZGrab2
	// using explicit calls here instead

	//c.handshakeErr = c.handshakeFn()
	if c.isClient {
		c.handshakeErr = c.clientHandshake()
	} else {
		c.handshakeErr = c.serverHandshake()
	}

	if c.handshakeErr == nil {
		c.handshakes++
	} else {
		// If an error occurred during the handshake try to flush the
		// alert that might be left in the buffer.
		c.flush()
	}

	if c.handshakeErr == nil && !c.handshakeComplete() {
		c.handshakeErr = errors.New("tls: internal error: handshake should have had a result")
	}

	return c.handshakeErr
}

// ConnectionState returns basic TLS details about the connection.
func (c *Conn) ConnectionState() ConnectionState {
	c.handshakeMutex.Lock()
	defer c.handshakeMutex.Unlock()
	return c.connectionStateLocked()
}

func (c *Conn) connectionStateLocked() ConnectionState {
	var state ConnectionState
	state.HandshakeComplete = c.handshakeComplete()
	state.Version = c.vers
	state.NegotiatedProtocol = c.clientProtocol
	state.DidResume = c.didResume
	state.NegotiatedProtocolIsMutual = true
	state.ServerName = c.serverName
	state.CipherSuite = c.cipherSuite
	state.PeerCertificates = c.peerCertificates
	state.VerifiedChains = c.verifiedChains
	state.SignedCertificateTimestamps = c.scts
	state.OCSPResponse = c.ocspResponse
	if !c.didResume && c.vers != VersionTLS13 {
		if c.clientFinishedIsFirst {
			state.TLSUnique = c.clientFinished[:]
		} else {
			state.TLSUnique = c.serverFinished[:]
		}
	}
	if c.config.Renegotiation != RenegotiateNever {
		state.ekm = noExportedKeyingMaterial
	} else {
		state.ekm = c.ekm
	}
	return state
}

// OCSPResponse returns the stapled OCSP response from the TLS server, if
// any. (Only valid for client connections.)
func (c *Conn) OCSPResponse() []byte {
	c.handshakeMutex.Lock()
	defer c.handshakeMutex.Unlock()

	return c.ocspResponse
}

// VerifyHostname checks that the peer certificate chain is valid for
// connecting to host. If so, it returns nil; if not, it returns an error
// describing the problem.
func (c *Conn) VerifyHostname(host string) error {
	c.handshakeMutex.Lock()
	defer c.handshakeMutex.Unlock()
	if !c.isClient {
		return errors.New("tls: VerifyHostname called on TLS server connection")
	}
	if !c.handshakeComplete() {
		return errors.New("tls: handshake has not yet been performed")
	}
	if len(c.verifiedChains) == 0 {
		return errors.New("tls: handshake did not verify certificate chain")
	}
	return c.peerCertificates[0].VerifyHostname(host)
}

func (c *Conn) handshakeComplete() bool {
	return atomic.LoadUint32(&c.handshakeStatus) == 1
}

func (c *Conn) Config() *Config {
	return c.config
}<|MERGE_RESOLUTION|>--- conflicted
+++ resolved
@@ -1127,37 +1127,12 @@
 		return 0, alertInternalError
 	}
 
-<<<<<<< HEAD
-	n, err := c.writeRecord(recordTypeApplicationData, b)
-	return n, c.out.setErrorLocked(err)
-=======
 	if c.closeNotifySent {
 		return 0, errShutdown
 	}
 
-	// TLS 1.0 is susceptible to a chosen-plaintext
-	// attack when using block mode ciphers due to predictable IVs.
-	// This can be prevented by splitting each Application Data
-	// record into two records, effectively randomizing the IV.
-	//
-	// https://www.openssl.org/~bodo/tls-cbc.txt
-	// https://bugzilla.mozilla.org/show_bug.cgi?id=665814
-	// https://www.imperialviolet.org/2012/01/15/beastfollowup.html
-
-	var m int
-	if len(b) > 1 && c.vers == VersionTLS10 {
-		if _, ok := c.out.cipher.(cipher.BlockMode); ok {
-			n, err := c.writeRecordLocked(recordTypeApplicationData, b[:1])
-			if err != nil {
-				return n, c.out.setErrorLocked(err)
-			}
-			m, b = 1, b[1:]
-		}
-	}
-
 	n, err := c.writeRecordLocked(recordTypeApplicationData, b)
 	return n + m, c.out.setErrorLocked(err)
->>>>>>> 14b94c2d
 }
 
 // handleRenegotiation processes a HelloRequest handshake message.
