--- conflicted
+++ resolved
@@ -34,31 +34,31 @@
 func (k KeyUsage) MarshalJSON() ([]byte, error) {
 	var enc auxKeyUsage
 	enc.Value = uint32(k)
-	if k & KeyUsageDigitalSignature > 0 {
+	if k&KeyUsageDigitalSignature > 0 {
 		enc.DigitalSignature = true
 	}
-	if k & KeyUsageContentCommitment > 0 {
+	if k&KeyUsageContentCommitment > 0 {
 		enc.ContentCommitment = true
 	}
-	if k & KeyUsageKeyEncipherment > 0 {
+	if k&KeyUsageKeyEncipherment > 0 {
 		enc.KeyEncipherment = true
 	}
-	if k & KeyUsageDataEncipherment > 0 {
+	if k&KeyUsageDataEncipherment > 0 {
 		enc.DataEncipherment = true
 	}
-	if k & KeyUsageKeyAgreement > 0 {
+	if k&KeyUsageKeyAgreement > 0 {
 		enc.KeyAgreement = true
 	}
-	if k & KeyUsageCertSign > 0 {
+	if k&KeyUsageCertSign > 0 {
 		enc.CertificateSign = true
 	}
-	if k & KeyUsageCRLSign > 0 {
+	if k&KeyUsageCRLSign > 0 {
 		enc.CRLSign = true
 	}
-	if k & KeyUsageEncipherOnly > 0 {
+	if k&KeyUsageEncipherOnly > 0 {
 		enc.EncipherOnly = true
 	}
-	if k & KeyUsageDecipherOnly > 0 {
+	if k&KeyUsageDecipherOnly > 0 {
 		enc.DecipherOnly = true
 	}
 	return json.Marshal(&enc)
@@ -205,11 +205,8 @@
 	SPKIFingerprint           CertificateFingerprint       `json:"spki_fingerprint"`
 	SPKISubjectFingerprint    CertificateFingerprint       `json:"spki_subject_fingerprint"`
 	TBSCertificateFingerprint CertificateFingerprint       `json:"tbs_fingerprint"`
-<<<<<<< HEAD
 	Names                     []string                     `json:"names"`
-=======
 	ValidationLevel           CertValidationLevel          `json:"validation_level"`
->>>>>>> 42c39dbe
 }
 
 func (c *Certificate) MarshalJSON() ([]byte, error) {
