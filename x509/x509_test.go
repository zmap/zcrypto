// Copyright 2009 The Go Authors. All rights reserved.
// Use of this source code is governed by a BSD-style
// license that can be found in the LICENSE file.

package x509

import (
	"bytes"
	"crypto/dsa"
	"crypto/ecdsa"
	"crypto/elliptic"
	"crypto/rand"
	"crypto/rsa"
	_ "crypto/sha256"
	_ "crypto/sha512"
	"encoding/asn1"
	"encoding/base64"
	"encoding/hex"
	"encoding/pem"
<<<<<<< HEAD
	"io/ioutil"
=======
	"io"
>>>>>>> 288c8896
	"math/big"
	"net"
	"os/exec"
	"reflect"
	"runtime"
	"testing"
	"time"

	"github.com/zmap/zcrypto/x509/pkix"
	"golang.org/x/crypto/curve25519"
	"golang.org/x/crypto/ed25519"
)

func TestParsePKCS1PrivateKey(t *testing.T) {
	block, _ := pem.Decode([]byte(pemPrivateKey))
	priv, err := ParsePKCS1PrivateKey(block.Bytes)
	if err != nil {
		t.Errorf("Failed to parse private key: %s", err)
		return
	}
	if priv.PublicKey.N.Cmp(rsaPrivateKey.PublicKey.N) != 0 ||
		priv.PublicKey.E != rsaPrivateKey.PublicKey.E ||
		priv.D.Cmp(rsaPrivateKey.D) != 0 ||
		priv.Primes[0].Cmp(rsaPrivateKey.Primes[0]) != 0 ||
		priv.Primes[1].Cmp(rsaPrivateKey.Primes[1]) != 0 {
		t.Errorf("got:%+v want:%+v", priv, rsaPrivateKey)
	}
}

func TestParsePKIXPublicKey(t *testing.T) {
	block, _ := pem.Decode([]byte(pemPublicKey))
	pub, err := ParsePKIXPublicKey(block.Bytes)
	if err != nil {
		t.Errorf("Failed to parse RSA public key: %s", err)
		return
	}
	rsaPub, ok := pub.(*rsa.PublicKey)
	if !ok {
		t.Errorf("Value returned from ParsePKIXPublicKey was not an RSA public key")
		return
	}

	pubBytes2, err := MarshalPKIXPublicKey(rsaPub)
	if err != nil {
		t.Errorf("Failed to marshal RSA public key for the second time: %s", err)
		return
	}
	if !bytes.Equal(pubBytes2, block.Bytes) {
		t.Errorf("Reserialization of public key didn't match. got %x, want %x", pubBytes2, block.Bytes)
	}
}

var pemPublicKey = `-----BEGIN PUBLIC KEY-----
MIIBIjANBgkqhkiG9w0BAQEFAAOCAQ8AMIIBCgKCAQEA3VoPN9PKUjKFLMwOge6+
wnDi8sbETGIx2FKXGgqtAKpzmem53kRGEQg8WeqRmp12wgp74TGpkEXsGae7RS1k
enJCnma4fii+noGH7R0qKgHvPrI2Bwa9hzsH8tHxpyM3qrXslOmD45EH9SxIDUBJ
FehNdaPbLP1gFyahKMsdfxFJLUvbUycuZSJ2ZnIgeVxwm4qbSvZInL9Iu4FzuPtg
fINKcbbovy1qq4KvPIrXzhbY3PWDc6btxCf3SE0JdE1MCPThntB62/bLMSQ7xdDR
FF53oIpvxe/SCOymfWq/LW849Ytv3Xwod0+wzAP8STXG4HSELS4UedPYeHJJJYcZ
+QIDAQAB
-----END PUBLIC KEY-----
`

var pemPrivateKey = `-----BEGIN RSA PRIVATE KEY-----
MIIBOgIBAAJBALKZD0nEffqM1ACuak0bijtqE2QrI/KLADv7l3kK3ppMyCuLKoF0
fd7Ai2KW5ToIwzFofvJcS/STa6HA5gQenRUCAwEAAQJBAIq9amn00aS0h/CrjXqu
/ThglAXJmZhOMPVn4eiu7/ROixi9sex436MaVeMqSNf7Ex9a8fRNfWss7Sqd9eWu
RTUCIQDasvGASLqmjeffBNLTXV2A5g4t+kLVCpsEIZAycV5GswIhANEPLmax0ME/
EO+ZJ79TJKN5yiGBRsv5yvx5UiHxajEXAiAhAol5N4EUyq6I9w1rYdhPMGpLfk7A
IU2snfRJ6Nq2CQIgFrPsWRCkV+gOYcajD17rEqmuLrdIRexpg8N1DOSXoJ8CIGlS
tAboUGBxTDq3ZroNism3DaMIbKPyYrAqhKov1h5V
-----END RSA PRIVATE KEY-----
`

func bigFromString(s string) *big.Int {
	ret := new(big.Int)
	ret.SetString(s, 10)
	return ret
}

func fromBase10(base10 string) *big.Int {
	i := new(big.Int)
	i.SetString(base10, 10)
	return i
}

func bigFromHexString(s string) *big.Int {
	ret := new(big.Int)
	ret.SetString(s, 16)
	return ret
}

var rsaPrivateKey = &rsa.PrivateKey{
	PublicKey: rsa.PublicKey{
		N: bigFromString("9353930466774385905609975137998169297361893554149986716853295022578535724979677252958524466350471210367835187480748268864277464700638583474144061408845077"),
		E: 65537,
	},
	D: bigFromString("7266398431328116344057699379749222532279343923819063639497049039389899328538543087657733766554155839834519529439851673014800261285757759040931985506583861"),
	Primes: []*big.Int{
		bigFromString("98920366548084643601728869055592650835572950932266967461790948584315647051443"),
		bigFromString("94560208308847015747498523884063394671606671904944666360068158221458669711639"),
	},
}

func TestMarshalRSAPrivateKey(t *testing.T) {
	priv := &rsa.PrivateKey{
		PublicKey: rsa.PublicKey{
			N: fromBase10("16346378922382193400538269749936049106320265317511766357599732575277382844051791096569333808598921852351577762718529818072849191122419410612033592401403764925096136759934497687765453905884149505175426053037420486697072448609022753683683718057795566811401938833367954642951433473337066311978821180526439641496973296037000052546108507805269279414789035461158073156772151892452251106173507240488993608650881929629163465099476849643165682709047462010581308719577053905787496296934240246311806555924593059995202856826239801816771116902778517096212527979497399966526283516447337775509777558018145573127308919204297111496233"),
			E: 3,
		},
		D: fromBase10("10897585948254795600358846499957366070880176878341177571733155050184921896034527397712889205732614568234385175145686545381899460748279607074689061600935843283397424506622998458510302603922766336783617368686090042765718290914099334449154829375179958369993407724946186243249568928237086215759259909861748642124071874879861299389874230489928271621259294894142840428407196932444474088857746123104978617098858619445675532587787023228852383149557470077802718705420275739737958953794088728369933811184572620857678792001136676902250566845618813972833750098806496641114644760255910789397593428910198080271317419213080834885003"),
		Primes: []*big.Int{
			fromBase10("1025363189502892836833747188838978207017355117492483312747347695538428729137306368764177201532277413433182799108299960196606011786562992097313508180436744488171474690412562218914213688661311117337381958560443"),
			fromBase10("3467903426626310123395340254094941045497208049900750380025518552334536945536837294961497712862519984786362199788654739924501424784631315081391467293694361474867825728031147665777546570788493758372218019373"),
			fromBase10("4597024781409332673052708605078359346966325141767460991205742124888960305710298765592730135879076084498363772408626791576005136245060321874472727132746643162385746062759369754202494417496879741537284589047"),
		},
	}

	derBytes := MarshalPKCS1PrivateKey(priv)

	priv2, err := ParsePKCS1PrivateKey(derBytes)
	if err != nil {
		t.Errorf("error parsing serialized key: %s", err)
		return
	}
	if priv.PublicKey.N.Cmp(priv2.PublicKey.N) != 0 ||
		priv.PublicKey.E != priv2.PublicKey.E ||
		priv.D.Cmp(priv2.D) != 0 ||
		len(priv2.Primes) != 3 ||
		priv.Primes[0].Cmp(priv2.Primes[0]) != 0 ||
		priv.Primes[1].Cmp(priv2.Primes[1]) != 0 ||
		priv.Primes[2].Cmp(priv2.Primes[2]) != 0 {
		t.Errorf("got:%+v want:%+v", priv, priv2)
	}
}

type matchHostnamesTest struct {
	pattern, host string
	ok            bool
}

var matchHostnamesTests = []matchHostnamesTest{
	{"a.b.c", "a.b.c", true},
	{"a.b.c", "b.b.c", false},
	{"", "b.b.c", false},
	{"a.b.c", "", false},
	{"example.com", "example.com", true},
	{"example.com", "www.example.com", false},
	{"*.example.com", "www.example.com", true},
	{"*.example.com", "xyz.www.example.com", false},
	{"*.*.example.com", "xyz.www.example.com", true},
	{"*.www.*.com", "xyz.www.example.com", true},
}

func TestCertificateParse(t *testing.T) {
	s, _ := hex.DecodeString(certBytes)
	certs, err := ParseCertificates(s)
	if err != nil {
		t.Error(err)
	}
	if len(certs) != 2 {
		t.Errorf("Wrong number of certs: got %d want 2", len(certs))
		return
	}

	err = certs[0].CheckSignatureFrom(certs[1])
	if err != nil {
		t.Error(err)
	}

	const expectedExtensions = 4
	if n := len(certs[0].Extensions); n != expectedExtensions {
		t.Errorf("want %d extensions, got %d", expectedExtensions, n)
	}
}

var certBytes = "308203223082028ba00302010202106edf0d9499fd4533dd1297fc42a93be1300d06092a864886" +
	"f70d0101050500304c310b3009060355040613025a4131253023060355040a131c546861777465" +
	"20436f6e73756c74696e67202850747929204c74642e311630140603550403130d546861777465" +
	"20534743204341301e170d3039303332353136343932395a170d3130303332353136343932395a" +
	"3069310b3009060355040613025553311330110603550408130a43616c69666f726e6961311630" +
	"140603550407130d4d6f756e7461696e205669657731133011060355040a130a476f6f676c6520" +
	"496e63311830160603550403130f6d61696c2e676f6f676c652e636f6d30819f300d06092a8648" +
	"86f70d010101050003818d0030818902818100c5d6f892fccaf5614b064149e80a2c9581a218ef" +
	"41ec35bd7a58125ae76f9ea54ddc893abbeb029f6b73616bf0ffd868791fba7af9c4aebf3706ba" +
	"3eeaeed27435b4ddcfb157c05f351d66aa87fee0de072d66d773affbd36ab78bef090e0cc861a9" +
	"03ac90dd98b51c9c41566c017f0beec3bff391051ffba0f5cc6850ad2a590203010001a381e730" +
	"81e430280603551d250421301f06082b0601050507030106082b06010505070302060960864801" +
	"86f842040130360603551d1f042f302d302ba029a0278625687474703a2f2f63726c2e74686177" +
	"74652e636f6d2f54686177746553474343412e63726c307206082b060105050701010466306430" +
	"2206082b060105050730018616687474703a2f2f6f6373702e7468617774652e636f6d303e0608" +
	"2b060105050730028632687474703a2f2f7777772e7468617774652e636f6d2f7265706f736974" +
	"6f72792f5468617774655f5347435f43412e637274300c0603551d130101ff04023000300d0609" +
	"2a864886f70d01010505000381810062f1f3050ebc105e497c7aedf87e24d2f4a986bb3b837bd1" +
	"9b91ebcad98b065992f6bd2b49b7d6d3cb2e427a99d606c7b1d46352527fac39e6a8b6726de5bf" +
	"70212a52cba07634a5e332011bd1868e78eb5e3c93cf03072276786f207494feaa0ed9d53b2110" +
	"a76571f90209cdae884385c882587030ee15f33d761e2e45a6bc308203233082028ca003020102" +
	"020430000002300d06092a864886f70d0101050500305f310b3009060355040613025553311730" +
	"15060355040a130e566572695369676e2c20496e632e31373035060355040b132e436c61737320" +
	"33205075626c6963205072696d6172792043657274696669636174696f6e20417574686f726974" +
	"79301e170d3034303531333030303030305a170d3134303531323233353935395a304c310b3009" +
	"060355040613025a4131253023060355040a131c54686177746520436f6e73756c74696e672028" +
	"50747929204c74642e311630140603550403130d5468617774652053474320434130819f300d06" +
	"092a864886f70d010101050003818d0030818902818100d4d367d08d157faecd31fe7d1d91a13f" +
	"0b713cacccc864fb63fc324b0794bd6f80ba2fe10493c033fc093323e90b742b71c403c6d2cde2" +
	"2ff50963cdff48a500bfe0e7f388b72d32de9836e60aad007bc4644a3b847503f270927d0e62f5" +
	"21ab693684317590f8bfc76c881b06957cc9e5a8de75a12c7a68dfd5ca1c875860190203010001" +
	"a381fe3081fb30120603551d130101ff040830060101ff020100300b0603551d0f040403020106" +
	"301106096086480186f842010104040302010630280603551d110421301fa41d301b3119301706" +
	"035504031310507269766174654c6162656c332d313530310603551d1f042a30283026a024a022" +
	"8620687474703a2f2f63726c2e766572697369676e2e636f6d2f706361332e63726c303206082b" +
	"0601050507010104263024302206082b060105050730018616687474703a2f2f6f6373702e7468" +
	"617774652e636f6d30340603551d25042d302b06082b0601050507030106082b06010505070302" +
	"06096086480186f8420401060a6086480186f845010801300d06092a864886f70d010105050003" +
	"81810055ac63eadea1ddd2905f9f0bce76be13518f93d9052bc81b774bad6950a1eededcfddb07" +
	"e9e83994dcab72792f06bfab8170c4a8edea5334edef1e53d906c7562bd15cf4d18a8eb42bb137" +
	"9048084225c53e8acb7feb6f04d16dc574a2f7a27c7b603c77cd0ece48027f012fb69b37e02a2a" +
	"36dcd585d6ace53f546f961e05af"

func TestCreateSelfSignedCertificate(t *testing.T) {
	random := rand.Reader

	block, _ := pem.Decode([]byte(pemPrivateKey))
	rsaPriv, err := ParsePKCS1PrivateKey(block.Bytes)
	if err != nil {
		t.Fatalf("Failed to parse private key: %s", err)
	}

	ecdsaPriv, err := ecdsa.GenerateKey(elliptic.P256(), rand.Reader)
	if err != nil {
		t.Fatalf("Failed to generate ECDSA key: %s", err)
	}

	byt := make([]byte, 0)
	null := asn1.BitString{Bytes: byt, BitLength: 0}

	ed25519Pub, ed25519Priv, err := ed25519.GenerateKey(nil)
	if err != nil {
		t.Fatalf("Failed to generate ED25519 key: %s", err)
	}
	var pubkey, privkey [32]byte
	if _, err := io.ReadFull(rand.Reader, privkey[:]); err != nil {
		panic(err)
	}
	curve25519.ScalarBaseMult(&pubkey, &privkey)
	x25519Pub := X25519PublicKey(pubkey[:])

	tests := []struct {
		name       string
		pub, priv  interface{}
		checkSig   bool
		sigAlgo    SignatureAlgorithm
		selfSigned bool
	}{
		{"RSA/RSA", &rsaPriv.PublicKey, rsaPriv, true, SHA1WithRSA, true},
		{"RSA/ECDSA", &rsaPriv.PublicKey, ecdsaPriv, false, ECDSAWithSHA384, false},
		{"ECDSA/RSA", &AugmentedECDSA{Pub: &ecdsaPriv.PublicKey, Raw: null}, rsaPriv, false, SHA256WithRSA, false},
		{"ECDSA/ECDSA", &AugmentedECDSA{Pub: &ecdsaPriv.PublicKey, Raw: null}, ecdsaPriv, true, ECDSAWithSHA1, true},
		{"ED25519/ED25519", ed25519Pub, ed25519Priv, true, ED25519SIG, true},
		{"X25519/ED25519", x25519Pub, ed25519Priv, false, ED25519SIG, false},
	}

	testExtKeyUsage := []ExtKeyUsage{ExtKeyUsageClientAuth, ExtKeyUsageServerAuth}
	testUnknownExtKeyUsage := []asn1.ObjectIdentifier{[]int{1, 2, 3}, []int{2, 59, 1}}
	extraExtensionData := []byte("extra extension")

	for _, test := range tests {
		commonName := "test.example.com"
		template := Certificate{
			SerialNumber: big.NewInt(1),
			Subject: pkix.Name{
				CommonName:   commonName,
				Organization: []string{"Σ Acme Co"},
			},
			NotBefore: time.Unix(1000, 0),
			NotAfter:  time.Unix(100000, 0),

			SignatureAlgorithm: test.sigAlgo,

			SubjectKeyId: []byte{1, 2, 3, 4},
			KeyUsage:     KeyUsageCertSign,

			ExtKeyUsage:        testExtKeyUsage,
			UnknownExtKeyUsage: testUnknownExtKeyUsage,

			BasicConstraintsValid: true,
			IsCA: true,

			OCSPServer:            []string{"http://ocsp.example.com"},
			IssuingCertificateURL: []string{"http://crt.example.com/ca1.crt"},

			DNSNames:       []string{"test.example.com"},
			EmailAddresses: []string{"gopher@golang.org"},
			IPAddresses:    []net.IP{net.IPv4(127, 0, 0, 1).To4(), net.ParseIP("2001:4860:0:2001::68")},

			PolicyIdentifiers: []asn1.ObjectIdentifier{[]int{1, 2, 3}, []int{2, 23, 140, 1, 1}},
			PermittedDNSNames: []GeneralSubtreeString{{Data: ".example.com"}, {Data: "example.com"}},

			CRLDistributionPoints: []string{"http://crl1.example.com/ca1.crl", "http://crl2.example.com/ca1.crl"},

			ExtraExtensions: []pkix.Extension{
				{
					Id:    []int{1, 2, 3, 4},
					Value: extraExtensionData,
				},
				// This extension should override the SubjectKeyId, above.
				{
					Id:       oidExtensionSubjectKeyId,
					Critical: false,
					Value:    []byte{0x04, 0x04, 4, 3, 2, 1},
				},
			},
		}

		derBytes, err := CreateCertificate(random, &template, &template, test.pub, test.priv)
		if err != nil {
			t.Errorf("%s: failed to create certificate: %s", test.name, err)
			continue
		}

		cert, err := ParseCertificate(derBytes)
		if err != nil {
			t.Errorf("%s: failed to parse certificate: %s", test.name, err)
			continue
		}

		if len(cert.PolicyIdentifiers) != 2 || !cert.PolicyIdentifiers[0].Equal(template.PolicyIdentifiers[0]) {
			t.Errorf("%s: failed to parse policy identifiers: got:%#v want:%#v", test.name, cert.PolicyIdentifiers, template.PolicyIdentifiers)
		}

		if len(cert.PermittedDNSNames) != 2 || cert.PermittedDNSNames[0].Data != ".example.com" || cert.PermittedDNSNames[1].Data != "example.com" {
			t.Errorf("%s: failed to parse name constraints: %#v", test.name, cert.PermittedDNSNames)
		}

		if cert.Subject.CommonName != commonName {
			t.Errorf("%s: subject wasn't correctly copied from the template. Got %s, want %s", test.name, cert.Subject.CommonName, commonName)
		}

		if cert.Issuer.CommonName != commonName {
			t.Errorf("%s: issuer wasn't correctly copied from the template. Got %s, want %s", test.name, cert.Issuer.CommonName, commonName)
		}

		if cert.SignatureAlgorithm != test.sigAlgo {
			t.Errorf("%s: SignatureAlgorithm wasn't copied from template. Got %v, want %v", test.name, cert.SignatureAlgorithm, test.sigAlgo)
		}

		if cert.SelfSigned != test.selfSigned {
			t.Errorf("%s: SelfSigned was not set properly. Got %v, want %v", test.name, cert.SelfSigned, test.selfSigned)
		}

		if !cert.SelfSigned {
			if cert.ValidationLevel != EV {
				t.Errorf("%s: ValidationLevel was not set properly. Got %s, want %s", test.name, cert.ValidationLevel.String(), EV.String())
			}
		}

		if !reflect.DeepEqual(cert.ExtKeyUsage, testExtKeyUsage) {
			t.Errorf("%s: extkeyusage wasn't correctly copied from the template. Got %v, want %v", test.name, cert.ExtKeyUsage, testExtKeyUsage)
		}

		if !reflect.DeepEqual(cert.UnknownExtKeyUsage, testUnknownExtKeyUsage) {
			t.Errorf("%s: unknown extkeyusage wasn't correctly copied from the template. Got %v, want %v", test.name, cert.UnknownExtKeyUsage, testUnknownExtKeyUsage)
		}

		if !reflect.DeepEqual(cert.OCSPServer, template.OCSPServer) {
			t.Errorf("%s: OCSP servers differ from template. Got %v, want %v", test.name, cert.OCSPServer, template.OCSPServer)
		}

		if !reflect.DeepEqual(cert.IssuingCertificateURL, template.IssuingCertificateURL) {
			t.Errorf("%s: Issuing certificate URLs differ from template. Got %v, want %v", test.name, cert.IssuingCertificateURL, template.IssuingCertificateURL)
		}

		if !reflect.DeepEqual(cert.DNSNames, template.DNSNames) {
			t.Errorf("%s: SAN DNS names differ from template. Got %v, want %v", test.name, cert.DNSNames, template.DNSNames)
		}

		if !reflect.DeepEqual(cert.EmailAddresses, template.EmailAddresses) {
			t.Errorf("%s: SAN emails differ from template. Got %v, want %v", test.name, cert.EmailAddresses, template.EmailAddresses)
		}

		if !reflect.DeepEqual(cert.IPAddresses, template.IPAddresses) {
			t.Errorf("%s: SAN IPs differ from template. Got %v, want %v", test.name, cert.IPAddresses, template.IPAddresses)
		}

		if !reflect.DeepEqual(cert.CRLDistributionPoints, template.CRLDistributionPoints) {
			t.Errorf("%s: CRL distribution points differ from template. Got %v, want %v", test.name, cert.CRLDistributionPoints, template.CRLDistributionPoints)
		}

		if !bytes.Equal(cert.SubjectKeyId, []byte{4, 3, 2, 1}) {
			t.Errorf("%s: ExtraExtensions didn't override SubjectKeyId", test.name)
		}

		if bytes.Index(derBytes, extraExtensionData) == -1 {
			t.Errorf("%s: didn't find extra extension in DER output", test.name)
		}

		if test.checkSig {
			err = cert.CheckSignatureFrom(cert)
			if err != nil {
				t.Errorf("%s: signature verification failed: %s", test.name, err)
			}
		}
	}
}

// Self-signed certificate using ECDSA with SHA1 & secp256r1
var ecdsaSHA1CertPem = `
-----BEGIN CERTIFICATE-----
MIICDjCCAbUCCQDF6SfN0nsnrjAJBgcqhkjOPQQBMIGPMQswCQYDVQQGEwJVUzET
MBEGA1UECAwKQ2FsaWZvcm5pYTEWMBQGA1UEBwwNTW91bnRhaW4gVmlldzEVMBMG
A1UECgwMR29vZ2xlLCBJbmMuMRcwFQYDVQQDDA53d3cuZ29vZ2xlLmNvbTEjMCEG
CSqGSIb3DQEJARYUZ29sYW5nLWRldkBnbWFpbC5jb20wHhcNMTIwNTIwMjAyMDUw
WhcNMjIwNTE4MjAyMDUwWjCBjzELMAkGA1UEBhMCVVMxEzARBgNVBAgMCkNhbGlm
b3JuaWExFjAUBgNVBAcMDU1vdW50YWluIFZpZXcxFTATBgNVBAoMDEdvb2dsZSwg
SW5jLjEXMBUGA1UEAwwOd3d3Lmdvb2dsZS5jb20xIzAhBgkqhkiG9w0BCQEWFGdv
bGFuZy1kZXZAZ21haWwuY29tMFkwEwYHKoZIzj0CAQYIKoZIzj0DAQcDQgAE/Wgn
WQDo5+bz71T0327ERgd5SDDXFbXLpzIZDXTkjpe8QTEbsF+ezsQfrekrpDPC4Cd3
P9LY0tG+aI8IyVKdUjAJBgcqhkjOPQQBA0gAMEUCIGlsqMcRqWVIWTD6wXwe6Jk2
DKxL46r/FLgJYnzBEH99AiEA3fBouObsvV1R3oVkb4BQYnD4/4LeId6lAT43YvyV
a/A=
-----END CERTIFICATE-----
`

// Self-signed certificate using ECDSA with SHA256 & secp256r1
var ecdsaSHA256p256CertPem = `
-----BEGIN CERTIFICATE-----
MIICDzCCAbYCCQDlsuMWvgQzhTAKBggqhkjOPQQDAjCBjzELMAkGA1UEBhMCVVMx
EzARBgNVBAgMCkNhbGlmb3JuaWExFjAUBgNVBAcMDU1vdW50YWluIFZpZXcxFTAT
BgNVBAoMDEdvb2dsZSwgSW5jLjEXMBUGA1UEAwwOd3d3Lmdvb2dsZS5jb20xIzAh
BgkqhkiG9w0BCQEWFGdvbGFuZy1kZXZAZ21haWwuY29tMB4XDTEyMDUyMTAwMTkx
NloXDTIyMDUxOTAwMTkxNlowgY8xCzAJBgNVBAYTAlVTMRMwEQYDVQQIDApDYWxp
Zm9ybmlhMRYwFAYDVQQHDA1Nb3VudGFpbiBWaWV3MRUwEwYDVQQKDAxHb29nbGUs
IEluYy4xFzAVBgNVBAMMDnd3dy5nb29nbGUuY29tMSMwIQYJKoZIhvcNAQkBFhRn
b2xhbmctZGV2QGdtYWlsLmNvbTBZMBMGByqGSM49AgEGCCqGSM49AwEHA0IABPMt
2ErhxAty5EJRu9yM+MTy+hUXm3pdW1ensAv382KoGExSXAFWP7pjJnNtHO+XSwVm
YNtqjcAGFKpweoN//kQwCgYIKoZIzj0EAwIDRwAwRAIgIYSaUA/IB81gjbIw/hUV
70twxJr5EcgOo0hLp3Jm+EYCIFDO3NNcgmURbJ1kfoS3N/0O+irUtoPw38YoNkqJ
h5wi
-----END CERTIFICATE-----
`

// Self-signed certificate using ECDSA with SHA256 & secp384r1
var ecdsaSHA256p384CertPem = `
-----BEGIN CERTIFICATE-----
MIICSjCCAdECCQDje/no7mXkVzAKBggqhkjOPQQDAjCBjjELMAkGA1UEBhMCVVMx
EzARBgNVBAgMCkNhbGlmb3JuaWExFjAUBgNVBAcMDU1vdW50YWluIFZpZXcxFDAS
BgNVBAoMC0dvb2dsZSwgSW5jMRcwFQYDVQQDDA53d3cuZ29vZ2xlLmNvbTEjMCEG
CSqGSIb3DQEJARYUZ29sYW5nLWRldkBnbWFpbC5jb20wHhcNMTIwNTIxMDYxMDM0
WhcNMjIwNTE5MDYxMDM0WjCBjjELMAkGA1UEBhMCVVMxEzARBgNVBAgMCkNhbGlm
b3JuaWExFjAUBgNVBAcMDU1vdW50YWluIFZpZXcxFDASBgNVBAoMC0dvb2dsZSwg
SW5jMRcwFQYDVQQDDA53d3cuZ29vZ2xlLmNvbTEjMCEGCSqGSIb3DQEJARYUZ29s
YW5nLWRldkBnbWFpbC5jb20wdjAQBgcqhkjOPQIBBgUrgQQAIgNiAARRuzRNIKRK
jIktEmXanNmrTR/q/FaHXLhWRZ6nHWe26Fw7Rsrbk+VjGy4vfWtNn7xSFKrOu5ze
qxKnmE0h5E480MNgrUiRkaGO2GMJJVmxx20aqkXOk59U8yGA4CghE6MwCgYIKoZI
zj0EAwIDZwAwZAIwBZEN8gvmRmfeP/9C1PRLzODIY4JqWub2PLRT4mv9GU+yw3Gr
PU9A3CHMdEcdw/MEAjBBO1lId8KOCh9UZunsSMfqXiVurpzmhWd6VYZ/32G+M+Mh
3yILeYQzllt/g0rKVRk=
-----END CERTIFICATE-----
`

// Self-signed certificate using ECDSA with SHA384 & secp521r1
var ecdsaSHA384p521CertPem = `
-----BEGIN CERTIFICATE-----
MIICljCCAfcCCQDhp1AFD/ahKjAKBggqhkjOPQQDAzCBjjELMAkGA1UEBhMCVVMx
EzARBgNVBAgMCkNhbGlmb3JuaWExFjAUBgNVBAcMDU1vdW50YWluIFZpZXcxFDAS
BgNVBAoMC0dvb2dsZSwgSW5jMRcwFQYDVQQDDA53d3cuZ29vZ2xlLmNvbTEjMCEG
CSqGSIb3DQEJARYUZ29sYW5nLWRldkBnbWFpbC5jb20wHhcNMTIwNTIxMTUwNDI5
WhcNMjIwNTE5MTUwNDI5WjCBjjELMAkGA1UEBhMCVVMxEzARBgNVBAgMCkNhbGlm
b3JuaWExFjAUBgNVBAcMDU1vdW50YWluIFZpZXcxFDASBgNVBAoMC0dvb2dsZSwg
SW5jMRcwFQYDVQQDDA53d3cuZ29vZ2xlLmNvbTEjMCEGCSqGSIb3DQEJARYUZ29s
YW5nLWRldkBnbWFpbC5jb20wgZswEAYHKoZIzj0CAQYFK4EEACMDgYYABACqx9Rv
IssRs1LWYcNN+WffwlHw4Tv3y8/LIAA9MF1ZScIonU9nRMxt4a2uGJVCPDw6JHpz
PaYc0E9puLoE9AfKpwFr59Jkot7dBg55SKPEFkddoip/rvmN7NPAWjMBirOwjOkm
8FPthvPhGPqsu9AvgVuHu3PosWiHGNrhh379pva8MzAKBggqhkjOPQQDAwOBjAAw
gYgCQgEHNmswkUdPpHqrVxp9PvLVl+xxPuHBkT+75z9JizyxtqykHQo9Uh6SWCYH
BF9KLolo01wMt8DjoYP5Fb3j5MH7xwJCAbWZzTOp4l4DPkIvAh4LeC4VWbwPPyqh
kBg71w/iEcSY3wUKgHGcJJrObZw7wys91I5kENljqw/Samdr3ka+jBJa
-----END CERTIFICATE-----
`

var ecdsaTests = []struct {
	sigAlgo SignatureAlgorithm
	pemCert string
}{
	{ECDSAWithSHA1, ecdsaSHA1CertPem},
	{ECDSAWithSHA256, ecdsaSHA256p256CertPem},
	{ECDSAWithSHA256, ecdsaSHA256p384CertPem},
	{ECDSAWithSHA384, ecdsaSHA384p521CertPem},
}

func TestECDSA(t *testing.T) {
	for i, test := range ecdsaTests {
		pemBlock, _ := pem.Decode([]byte(test.pemCert))
		cert, err := ParseCertificate(pemBlock.Bytes)
		if err != nil {
			t.Errorf("%d: failed to parse certificate: %s", i, err)
			continue
		}
		if sa := cert.SignatureAlgorithm; sa != test.sigAlgo {
			t.Errorf("%d: signature algorithm is %v, want %v", i, sa, test.sigAlgo)
		}
		if parsedKey, ok := cert.PublicKey.(*AugmentedECDSA); !ok {
			t.Errorf("%d: wanted an AugmentedECDSA public key but found: %#v", i, parsedKey)
		}
		//      if parsedKey, ok := cert.PublicKey.Pub(*ecdsa.PublicKey); !ok {
		//          t.Errorf("%d: wanted an ECDSA public key but found: %#v", i, parsedKey)
		//      }
		//      if parsedKey, ok := cert.PublicKey.Raw(*asn.BitString); !ok {
		//          t.Errorf("%d: wanted an ECDSA public key but found: %#v", i, parsedKey)
		//      }
		if pka := cert.PublicKeyAlgorithm; pka != ECDSA {
			t.Errorf("%d: public key algorithm is %v, want ECDSA", i, pka)
		}
		if err = cert.CheckSignatureFrom(cert); err != nil {
			t.Errorf("%d: certificate verification failed: %s", i, err)
		}
	}
}

var ed25519CertPem = `-----BEGIN CERTIFICATE-----
MIIBFTCByKADAgECAghNZYIhB/z9UjAFBgMrZXAwDzENMAsGA1UEAxMEcm9vdDAe
Fw0xNzAyMTIxOTQ5NDVaFw0xNzAyMTMxOTQ5NDVaMA8xDTALBgNVBAMTBHJvb3Qw
KjAFBgMrZXADIQB1mSjGpYU8nliw5Ah7Uq6pElOk/QofMn476Lr4CII0zKNCMEAw
DgYDVR0PAQH/BAQDAgKEMA8GA1UdEwEB/wQFMAMBAf8wHQYDVR0OBBYEFKeTKKir
Wabr+CP52M0stAf7KInwMAUGAytlcANBAFRwyNSg/F3Zfeqiptn99pbeQsoIApvb
zKfb2zXCmF6OdhUSWrtHFY0y5rsCo1ha7cQQttRjOGiuKSKkjkmzHAg=
-----END CERTIFICATE-----`
var x25519CertPem = `-----BEGIN CERTIFICATE-----
MIIBTDCB/6ADAgECAgh4YpoPXz8WTzAFBgMrZXAwDzENMAsGA1UEAxMEcm9vdDAe
Fw0xNzAyMTIxOTQ5NDVaFw0xNzAyMTMxOTQ5NDVaMBMxETAPBgNVBAMTCHRlc3Qu
Y29tMCowBQYDK2VuAyEAFKwi3LTY6apEQDNMrx2WagCHpGVFL7tIB/uTwzoyUiCj
dTBzMA4GA1UdDwEB/wQEAwIHgDATBgNVHSUEDDAKBggrBgEFBQcDATAMBgNVHRMB
Af8EAjAAMB0GA1UdDgQWBBQG9I1UYG2pAHSs6nYKQFo/YTAkpTAfBgNVHSMEGDAW
gBSnkyioq1mm6/gj+djNLLQH+yiJ8DAFBgMrZXADQQBbuoByEYlgzxTskoUtCwBo
dVaJPEZmR+AHGHAFcBTEISEK5sl6h9Z923i6xMwHTjWbYw3JYwqeuJUfm3qCncQL
-----END CERTIFICATE-----`
var ed25519Tests = []struct {
	sigAlgo    SignatureAlgorithm
	pemCert    string
	signerCert string
}{
	{ED25519SIG, ed25519CertPem, ed25519CertPem},
}

func Test25519(t *testing.T) {
	for i, test := range ed25519Tests {
		pemBlock, _ := pem.Decode([]byte(test.pemCert))
		cert, err := ParseCertificate(pemBlock.Bytes)
		if err != nil {
			t.Errorf("%d: failed to parse certificate: %s", i, err)
			continue
		}
		pemBlock, _ = pem.Decode([]byte(test.signerCert))
		signerCert, err := ParseCertificate(pemBlock.Bytes)
		if err != nil {
			t.Errorf("%d: failed to parse certificate: %s", i, err)
			continue
		}
		if sa := cert.SignatureAlgorithm; sa != test.sigAlgo {
			t.Errorf("%d: signature algorithm is %v, want %v", i, sa, test.sigAlgo)
		}
		if parsedKey, ok := cert.PublicKey.(ed25519.PublicKey); !ok {
			t.Errorf("%d: wanted an ED25519 public key but found: %#v", i, parsedKey)
		}
		if pka := cert.PublicKeyAlgorithm; pka != ED25519 {
			t.Errorf("%d: public key algorithm is %v, want ED25519", i, pka)
		}
		if err = cert.CheckSignatureFrom(signerCert); err != nil {
			t.Errorf("%d: certificate verification failed: %s", i, err)
		}
	}
}

var x25519Tests = []struct {
	sigAlgo    SignatureAlgorithm
	pemCert    string
	signerCert string
}{
	{ED25519SIG, x25519CertPem, ed25519CertPem},
}

func TestX25519(t *testing.T) {
	for i, test := range x25519Tests {
		pemBlock, _ := pem.Decode([]byte(test.pemCert))
		cert, err := ParseCertificate(pemBlock.Bytes)
		if err != nil {
			t.Errorf("%d: failed to parse certificate: %s", i, err)
			continue
		}
		pemBlock, _ = pem.Decode([]byte(test.signerCert))
		signerCert, err := ParseCertificate(pemBlock.Bytes)
		if err != nil {
			t.Errorf("%d: failed to parse certificate: %s", i, err)
			continue
		}
		if sa := cert.SignatureAlgorithm; sa != test.sigAlgo {
			t.Errorf("%d: signature algorithm is %v, want %v", i, sa, test.sigAlgo)
		}
		if parsedKey, ok := cert.PublicKey.(X25519PublicKey); !ok {
			t.Errorf("%d: wanted an ED25519 public key but found: %#v", i, parsedKey)
		}
		if pka := cert.PublicKeyAlgorithm; pka != X25519 {
			t.Errorf("%d: public key algorithm is %v, want ED25519", i, pka)
		}
		if err = cert.CheckSignatureFrom(signerCert); err != nil {
			t.Errorf("%d: certificate verification failed: %s", i, err)
		}
	}
}

// Self-signed certificate using DSA with SHA1
var dsaCertPem = `-----BEGIN CERTIFICATE-----
MIIEDTCCA82gAwIBAgIJALHPghaoxeDhMAkGByqGSM44BAMweTELMAkGA1UEBhMC
VVMxCzAJBgNVBAgTAk5DMQ8wDQYDVQQHEwZOZXd0b24xFDASBgNVBAoTC0dvb2ds
ZSwgSW5jMRIwEAYDVQQDEwlKb24gQWxsaWUxIjAgBgkqhkiG9w0BCQEWE2pvbmFs
bGllQGdvb2dsZS5jb20wHhcNMTEwNTE0MDMwMTQ1WhcNMTEwNjEzMDMwMTQ1WjB5
MQswCQYDVQQGEwJVUzELMAkGA1UECBMCTkMxDzANBgNVBAcTBk5ld3RvbjEUMBIG
A1UEChMLR29vZ2xlLCBJbmMxEjAQBgNVBAMTCUpvbiBBbGxpZTEiMCAGCSqGSIb3
DQEJARYTam9uYWxsaWVAZ29vZ2xlLmNvbTCCAbcwggEsBgcqhkjOOAQBMIIBHwKB
gQC8hLUnQ7FpFYu4WXTj6DKvXvz8QrJkNJCVMTpKAT7uBpobk32S5RrPKXocd4gN
8lyGB9ggS03EVlEwXvSmO0DH2MQtke2jl9j1HLydClMf4sbx5V6TV9IFw505U1iW
jL7awRMgxge+FsudtJK254FjMFo03ZnOQ8ZJJ9E6AEDrlwIVAJpnBn9moyP11Ox5
Asc/5dnjb6dPAoGBAJFHd4KVv1iTVCvEG6gGiYop5DJh28hUQcN9kul+2A0yPUSC
X93oN00P8Vh3eYgSaCWZsha7zDG53MrVJ0Zf6v/X/CoZNhLldeNOepivTRAzn+Rz
kKUYy5l1sxYLHQKF0UGNCXfFKZT0PCmgU+PWhYNBBMn6/cIh44vp85ideo5CA4GE
AAKBgFmifCafzeRaohYKXJgMGSEaggCVCRq5xdyDCat+wbOkjC4mfG01/um3G8u5
LxasjlWRKTR/tcAL7t0QuokVyQaYdVypZXNaMtx1db7YBuHjj3aP+8JOQRI9xz8c
bp5NDJ5pISiFOv4p3GZfqZPcqckDt78AtkQrmnal2txhhjF6o4HeMIHbMB0GA1Ud
DgQWBBQVyyr7hO11ZFFpWX50298Sa3V+rzCBqwYDVR0jBIGjMIGggBQVyyr7hO11
ZFFpWX50298Sa3V+r6F9pHsweTELMAkGA1UEBhMCVVMxCzAJBgNVBAgTAk5DMQ8w
DQYDVQQHEwZOZXd0b24xFDASBgNVBAoTC0dvb2dsZSwgSW5jMRIwEAYDVQQDEwlK
b24gQWxsaWUxIjAgBgkqhkiG9w0BCQEWE2pvbmFsbGllQGdvb2dsZS5jb22CCQCx
z4IWqMXg4TAMBgNVHRMEBTADAQH/MAkGByqGSM44BAMDLwAwLAIUPtn/5j8Q1jJI
7ggOIsgrhgUdjGQCFCsmDq1H11q9+9Wp9IMeGrTSKHIM
-----END CERTIFICATE-----
`

func TestParseCertificateWithDsaPublicKey(t *testing.T) {
	expectedKey := &dsa.PublicKey{
		Parameters: dsa.Parameters{
			P: bigFromHexString("00BC84B52743B169158BB85974E3E832AF5EFCFC42B264349095313A4A013EEE069A1B937D92E51ACF297A1C77880DF25C8607D8204B4DC45651305EF4A63B40C7D8C42D91EDA397D8F51CBC9D0A531FE2C6F1E55E9357D205C39D395358968CBEDAC11320C607BE16CB9DB492B6E78163305A34DD99CE43C64927D13A0040EB97"),
			Q: bigFromHexString("009A67067F66A323F5D4EC7902C73FE5D9E36FA74F"),
			G: bigFromHexString("009147778295BF5893542BC41BA806898A29E43261DBC85441C37D92E97ED80D323D44825FDDE8374D0FF15877798812682599B216BBCC31B9DCCAD527465FEAFFD7FC2A193612E575E34E7A98AF4D10339FE47390A518CB9975B3160B1D0285D1418D0977C52994F43C29A053E3D685834104C9FAFDC221E38BE9F3989D7A8E42"),
		},
		Y: bigFromHexString("59A27C269FCDE45AA2160A5C980C19211A820095091AB9C5DC8309AB7EC1B3A48C2E267C6D35FEE9B71BCBB92F16AC8E559129347FB5C00BEEDD10BA8915C90698755CA965735A32DC7575BED806E1E38F768FFBC24E41123DC73F1C6E9E4D0C9E692128853AFE29DC665FA993DCA9C903B7BF00B6442B9A76A5DADC6186317A"),
	}
	pemBlock, _ := pem.Decode([]byte(dsaCertPem))
	cert, err := ParseCertificate(pemBlock.Bytes)
	if err != nil {
		t.Fatalf("Failed to parse certificate: %s", err)
	}
	if cert.PublicKeyAlgorithm != DSA {
		t.Errorf("Parsed key algorithm was not DSA")
	}
	parsedKey, ok := cert.PublicKey.(*dsa.PublicKey)
	if !ok {
		t.Fatalf("Parsed key was not a DSA key: %s", err)
	}
	if expectedKey.Y.Cmp(parsedKey.Y) != 0 ||
		expectedKey.P.Cmp(parsedKey.P) != 0 ||
		expectedKey.Q.Cmp(parsedKey.Q) != 0 ||
		expectedKey.G.Cmp(parsedKey.G) != 0 {
		t.Fatal("Parsed key differs from expected key")
	}
}

func TestParseCertificateWithDSASignatureAlgorithm(t *testing.T) {
	pemBlock, _ := pem.Decode([]byte(dsaCertPem))
	cert, err := ParseCertificate(pemBlock.Bytes)
	if err != nil {
		t.Fatalf("Failed to parse certificate: %s", err)
	}
	if cert.SignatureAlgorithm != DSAWithSHA1 {
		t.Errorf("Parsed signature algorithm was not DSAWithSHA1")
	}
}

func TestVerifyCertificateWithDSASignature(t *testing.T) {
	pemBlock, _ := pem.Decode([]byte(dsaCertPem))
	cert, err := ParseCertificate(pemBlock.Bytes)
	if err != nil {
		t.Fatalf("Failed to parse certificate: %s", err)
	}
	// test cert is self-signed
	if err = cert.CheckSignatureFrom(cert); err != nil {
		t.Fatalf("DSA Certificate verification failed: %s", err)
	}
}

const pemCertificate = `-----BEGIN CERTIFICATE-----
MIIB5DCCAZCgAwIBAgIBATALBgkqhkiG9w0BAQUwLTEQMA4GA1UEChMHQWNtZSBDbzEZMBcGA1UE
AxMQdGVzdC5leGFtcGxlLmNvbTAeFw03MDAxMDEwMDE2NDBaFw03MDAxMDIwMzQ2NDBaMC0xEDAO
BgNVBAoTB0FjbWUgQ28xGTAXBgNVBAMTEHRlc3QuZXhhbXBsZS5jb20wWjALBgkqhkiG9w0BAQED
SwAwSAJBALKZD0nEffqM1ACuak0bijtqE2QrI/KLADv7l3kK3ppMyCuLKoF0fd7Ai2KW5ToIwzFo
fvJcS/STa6HA5gQenRUCAwEAAaOBnjCBmzAOBgNVHQ8BAf8EBAMCAAQwDwYDVR0TAQH/BAUwAwEB
/zANBgNVHQ4EBgQEAQIDBDAPBgNVHSMECDAGgAQBAgMEMBsGA1UdEQQUMBKCEHRlc3QuZXhhbXBs
ZS5jb20wDwYDVR0gBAgwBjAEBgIqAzAqBgNVHR4EIzAhoB8wDoIMLmV4YW1wbGUuY29tMA2CC2V4
YW1wbGUuY29tMAsGCSqGSIb3DQEBBQNBAHKZKoS1wEQOGhgklx4+/yFYQlnqwKXvar/ZecQvJwui
0seMQnwBhwdBkHfVIU2Fu5VUMRyxlf0ZNaDXcpU581k=
-----END CERTIFICATE-----`

func TestCRLCreation(t *testing.T) {
	block, _ := pem.Decode([]byte(pemPrivateKey))
	priv, _ := ParsePKCS1PrivateKey(block.Bytes)
	block, _ = pem.Decode([]byte(pemCertificate))
	cert, _ := ParseCertificate(block.Bytes)

	now := time.Unix(1000, 0)
	expiry := time.Unix(10000, 0)

	revokedCerts := []pkix.RevokedCertificate{
		{
			SerialNumber:   big.NewInt(1),
			RevocationTime: now,
		},
		{
			SerialNumber:   big.NewInt(42),
			RevocationTime: now,
		},
	}

	crlBytes, err := cert.CreateCRL(rand.Reader, priv, revokedCerts, now, expiry)
	if err != nil {
		t.Errorf("error creating CRL: %s", err)
	}

	_, err = ParseDERCRL(crlBytes)
	if err != nil {
		t.Errorf("error reparsing CRL: %s", err)
	}
}

func fromBase64(in string) []byte {
	out := make([]byte, base64.StdEncoding.DecodedLen(len(in)))
	n, err := base64.StdEncoding.Decode(out, []byte(in))
	if err != nil {
		panic("failed to base64 decode")
	}
	return out[:n]
}

func TestParseDERCRL(t *testing.T) {
	derBytes := fromBase64(derCRLBase64)
	certList, err := ParseDERCRL(derBytes)
	if err != nil {
		t.Errorf("error parsing: %s", err)
		return
	}
	numCerts := len(certList.TBSCertList.RevokedCertificates)
	expected := 88
	if numCerts != expected {
		t.Errorf("bad number of revoked certificates. got: %d want: %d", numCerts, expected)
	}

	if certList.HasExpired(time.Unix(1302517272, 0)) {
		t.Errorf("CRL has expired (but shouldn't have)")
	}

	// Can't check the signature here without a package cycle.
}

func TestCRLWithoutExpiry(t *testing.T) {
	derBytes := fromBase64("MIHYMIGZMAkGByqGSM44BAMwEjEQMA4GA1UEAxMHQ2FybERTUxcNOTkwODI3MDcwMDAwWjBpMBMCAgDIFw05OTA4MjIwNzAwMDBaMBMCAgDJFw05OTA4MjIwNzAwMDBaMBMCAgDTFw05OTA4MjIwNzAwMDBaMBMCAgDSFw05OTA4MjIwNzAwMDBaMBMCAgDUFw05OTA4MjQwNzAwMDBaMAkGByqGSM44BAMDLwAwLAIUfmVSdjP+NHMX0feW+aDU2G1cfT0CFAJ6W7fVWxjBz4fvftok8yqDnDWh")
	certList, err := ParseDERCRL(derBytes)
	if err != nil {
		t.Fatal(err)
	}
	if !certList.TBSCertList.NextUpdate.IsZero() {
		t.Errorf("NextUpdate is not the zero value")
	}
}

func TestParsePEMCRL(t *testing.T) {
	pemBytes := fromBase64(pemCRLBase64)
	certList, err := ParseCRL(pemBytes)
	if err != nil {
		t.Errorf("error parsing: %s", err)
		return
	}
	numCerts := len(certList.TBSCertList.RevokedCertificates)
	expected := 2
	if numCerts != expected {
		t.Errorf("bad number of revoked certificates. got: %d want: %d", numCerts, expected)
	}

	if certList.HasExpired(time.Unix(1302517272, 0)) {
		t.Errorf("CRL has expired (but shouldn't have)")
	}

	// Can't check the signature here without a package cycle.
}

func TestImports(t *testing.T) {
	switch runtime.GOOS {
	case "android", "nacl":
		t.Skipf("skipping on %s", runtime.GOOS)
	}

	if err := exec.Command("go", "run", "x509_test_import.go").Run(); err != nil {
		t.Errorf("failed to run x509_test_import.go: %s", err)
	}
}

const derCRLBase64 = "MIINqzCCDJMCAQEwDQYJKoZIhvcNAQEFBQAwVjEZMBcGA1UEAxMQUEtJIEZJTk1FQ0NBTklDQTEVMBMGA1UEChMMRklOTUVDQ0FOSUNBMRUwEwYDVQQLEwxGSU5NRUNDQU5JQ0ExCzAJBgNVBAYTAklUFw0xMTA1MDQxNjU3NDJaFw0xMTA1MDQyMDU3NDJaMIIMBzAhAg4Ze1od49Lt1qIXBydAzhcNMDkwNzE2MDg0MzIyWjAAMCECDl0HSL9bcZ1Ci/UHJ0DPFw0wOTA3MTYwODQzMTNaMAAwIQIOESB9tVAmX3cY7QcnQNAXDTA5MDcxNjA4NDUyMlowADAhAg4S1tGAQ3mHt8uVBydA1RcNMDkwODA0MTUyNTIyWjAAMCECDlQ249Y7vtC25ScHJ0DWFw0wOTA4MDQxNTI1MzdaMAAwIQIOISMop3NkA4PfYwcnQNkXDTA5MDgwNDExMDAzNFowADAhAg56/BMoS29KEShTBydA2hcNMDkwODA0MTEwMTAzWjAAMCECDnBp/22HPH5CSWoHJ0DbFw0wOTA4MDQxMDU0NDlaMAAwIQIOV9IP+8CD8bK+XAcnQNwXDTA5MDgwNDEwNTcxN1owADAhAg4v5aRz0IxWqYiXBydA3RcNMDkwODA0MTA1NzQ1WjAAMCECDlOU34VzvZAybQwHJ0DeFw0wOTA4MDQxMDU4MjFaMAAwIAINO4CD9lluIxcwBydBAxcNMDkwNzIyMTUzMTU5WjAAMCECDgOllfO8Y1QA7/wHJ0ExFw0wOTA3MjQxMTQxNDNaMAAwIQIOJBX7jbiCdRdyjgcnQUQXDTA5MDkxNjA5MzAwOFowADAhAg5iYSAgmDrlH/RZBydBRRcNMDkwOTE2MDkzMDE3WjAAMCECDmu6k6srP3jcMaQHJ0FRFw0wOTA4MDQxMDU2NDBaMAAwIQIOX8aHlO0V+WVH4QcnQVMXDTA5MDgwNDEwNTcyOVowADAhAg5flK2rg3NnsRgDBydBzhcNMTEwMjAxMTUzMzQ2WjAAMCECDg35yJDL1jOPTgoHJ0HPFw0xMTAyMDExNTM0MjZaMAAwIQIOMyFJ6+e9iiGVBQcnQdAXDTA5MDkxODEzMjAwNVowADAhAg5Emb/Oykucmn8fBydB1xcNMDkwOTIxMTAxMDQ3WjAAMCECDjQKCncV+MnUavMHJ0HaFw0wOTA5MjIwODE1MjZaMAAwIQIOaxiFUt3dpd+tPwcnQfQXDTEwMDYxODA4NDI1MVowADAhAg5G7P8nO0tkrMt7BydB9RcNMTAwNjE4MDg0MjMwWjAAMCECDmTCC3SXhmDRst4HJ0H2Fw0wOTA5MjgxMjA3MjBaMAAwIQIOHoGhUr/pRwzTKgcnQfcXDTA5MDkyODEyMDcyNFowADAhAg50wrcrCiw8mQmPBydCBBcNMTAwMjE2MTMwMTA2WjAAMCECDifWmkvwyhEqwEcHJ0IFFw0xMDAyMTYxMzAxMjBaMAAwIQIOfgPmlW9fg+osNgcnQhwXDTEwMDQxMzA5NTIwMFowADAhAg4YHAGuA6LgCk7tBydCHRcNMTAwNDEzMDk1MTM4WjAAMCECDi1zH1bxkNJhokAHJ0IsFw0xMDA0MTMwOTU5MzBaMAAwIQIOMipNccsb/wo2fwcnQi0XDTEwMDQxMzA5NTkwMFowADAhAg46lCmvPl4GpP6ABydCShcNMTAwMTE5MDk1MjE3WjAAMCECDjaTcaj+wBpcGAsHJ0JLFw0xMDAxMTkwOTUyMzRaMAAwIQIOOMC13EOrBuxIOQcnQloXDTEwMDIwMTA5NDcwNVowADAhAg5KmZl+krz4RsmrBydCWxcNMTAwMjAxMDk0NjQwWjAAMCECDmLG3zQJ/fzdSsUHJ0JiFw0xMDAzMDEwOTUxNDBaMAAwIQIOP39ksgHdojf4owcnQmMXDTEwMDMwMTA5NTExN1owADAhAg4LDQzvWNRlD6v9BydCZBcNMTAwMzAxMDk0NjIyWjAAMCECDkmNfeclaFhIaaUHJ0JlFw0xMDAzMDEwOTQ2MDVaMAAwIQIOT/qWWfpH/m8NTwcnQpQXDTEwMDUxMTA5MTgyMVowADAhAg5m/ksYxvCEgJSvBydClRcNMTAwNTExMDkxODAxWjAAMCECDgvf3Ohq6JOPU9AHJ0KWFw0xMDA1MTEwOTIxMjNaMAAwIQIOKSPas10z4jNVIQcnQpcXDTEwMDUxMTA5MjEwMlowADAhAg4mCWmhoZ3lyKCDBydCohcNMTEwNDI4MTEwMjI1WjAAMCECDkeiyRsBMK0Gvr4HJ0KjFw0xMTA0MjgxMTAyMDdaMAAwIQIOa09b/nH2+55SSwcnQq4XDTExMDQwMTA4Mjk0NlowADAhAg5O7M7iq7gGplr1BydCrxcNMTEwNDAxMDgzMDE3WjAAMCECDjlT6mJxUjTvyogHJ0K1Fw0xMTAxMjcxNTQ4NTJaMAAwIQIODS/l4UUFLe21NAcnQrYXDTExMDEyNzE1NDgyOFowADAhAg5lPRA0XdOUF6lSBydDHhcNMTEwMTI4MTQzNTA1WjAAMCECDixKX4fFGGpENwgHJ0MfFw0xMTAxMjgxNDM1MzBaMAAwIQIORNBkqsPnpKTtbAcnQ08XDTEwMDkwOTA4NDg0MlowADAhAg5QL+EMM3lohedEBydDUBcNMTAwOTA5MDg0ODE5WjAAMCECDlhDnHK+HiTRAXcHJ0NUFw0xMDEwMTkxNjIxNDBaMAAwIQIOdBFqAzq/INz53gcnQ1UXDTEwMTAxOTE2MjA0NFowADAhAg4OjR7s8MgKles1BydDWhcNMTEwMTI3MTY1MzM2WjAAMCECDmfR/elHee+d0SoHJ0NbFw0xMTAxMjcxNjUzNTZaMAAwIQIOBTKv2ui+KFMI+wcnQ5YXDTEwMDkxNTEwMjE1N1owADAhAg49F3c/GSah+oRUBydDmxcNMTEwMTI3MTczMjMzWjAAMCECDggv4I61WwpKFMMHJ0OcFw0xMTAxMjcxNzMyNTVaMAAwIQIOXx/Y8sEvwS10LAcnQ6UXDTExMDEyODExMjkzN1owADAhAg5LSLbnVrSKaw/9BydDphcNMTEwMTI4MTEyOTIwWjAAMCECDmFFoCuhKUeACQQHJ0PfFw0xMTAxMTExMDE3MzdaMAAwIQIOQTDdFh2fSPF6AAcnQ+AXDTExMDExMTEwMTcxMFowADAhAg5B8AOXX61FpvbbBydD5RcNMTAxMDA2MTAxNDM2WjAAMCECDh41P2Gmi7PkwI4HJ0PmFw0xMDEwMDYxMDE2MjVaMAAwIQIOWUHGLQCd+Ale9gcnQ/0XDTExMDUwMjA3NTYxMFowADAhAg5Z2c9AYkikmgWOBydD/hcNMTEwNTAyMDc1NjM0WjAAMCECDmf/UD+/h8nf+74HJ0QVFw0xMTA0MTUwNzI4MzNaMAAwIQIOICvj4epy3MrqfwcnRBYXDTExMDQxNTA3Mjg1NlowADAhAg4bouRMfOYqgv4xBydEHxcNMTEwMzA4MTYyNDI1WjAAMCECDhebWHGoKiTp7pEHJ0QgFw0xMTAzMDgxNjI0NDhaMAAwIQIOX+qnxxAqJ8LtawcnRDcXDTExMDEzMTE1MTIyOFowADAhAg4j0fICqZ+wkOdqBydEOBcNMTEwMTMxMTUxMTQxWjAAMCECDhmXjsV4SUpWtAMHJ0RLFw0xMTAxMjgxMTI0MTJaMAAwIQIODno/w+zG43kkTwcnREwXDTExMDEyODExMjM1MlowADAhAg4b1gc88767Fr+LBydETxcNMTEwMTI4MTEwMjA4WjAAMCECDn+M3Pa1w2nyFeUHJ0RQFw0xMTAxMjgxMDU4NDVaMAAwIQIOaduoyIH61tqybAcnRJUXDTEwMTIxNTA5NDMyMlowADAhAg4nLqQPkyi3ESAKBydElhcNMTAxMjE1MDk0MzM2WjAAMCECDi504NIMH8578gQHJ0SbFw0xMTAyMTQxNDA1NDFaMAAwIQIOGuaM8PDaC5u1egcnRJwXDTExMDIxNDE0MDYwNFowADAhAg4ehYq/BXGnB5PWBydEnxcNMTEwMjA0MDgwOTUxWjAAMCECDkSD4eS4FxW5H20HJ0SgFw0xMTAyMDQwODA5MjVaMAAwIQIOOCcb6ilYObt1egcnRKEXDTExMDEyNjEwNDEyOVowADAhAg58tISWCCwFnKGnBydEohcNMTEwMjA0MDgxMzQyWjAAMCECDn5rjtabY/L/WL0HJ0TJFw0xMTAyMDQxMTAzNDFaMAAwDQYJKoZIhvcNAQEFBQADggEBAGnF2Gs0+LNiYCW1Ipm83OXQYP/bd5tFFRzyz3iepFqNfYs4D68/QihjFoRHQoXEB0OEe1tvaVnnPGnEOpi6krwekquMxo4H88B5SlyiFIqemCOIss0SxlCFs69LmfRYvPPvPEhoXtQ3ZThe0UvKG83GOklhvGl6OaiRf4Mt+m8zOT4Wox/j6aOBK6cw6qKCdmD+Yj1rrNqFGg1CnSWMoD6S6mwNgkzwdBUJZ22BwrzAAo4RHa2Uy3ef1FjwD0XtU5N3uDSxGGBEDvOe5z82rps3E22FpAA8eYl8kaXtmWqyvYU0epp4brGuTxCuBMCAsxt/OjIjeNNQbBGkwxgfYA0="

const pemCRLBase64 = "LS0tLS1CRUdJTiBYNTA5IENSTC0tLS0tDQpNSUlCOWpDQ0FWOENBUUV3RFFZSktvWklodmNOQVFFRkJRQXdiREVhTUJnR0ExVUVDaE1SVWxOQklGTmxZM1Z5DQphWFI1SUVsdVl5NHhIakFjQmdOVkJBTVRGVkpUUVNCUWRXSnNhV01nVW05dmRDQkRRU0IyTVRFdU1Dd0dDU3FHDQpTSWIzRFFFSkFSWWZjbk5oYTJWdmJuSnZiM1J6YVdkdVFISnpZWE5sWTNWeWFYUjVMbU52YlJjTk1URXdNakl6DQpNVGt5T0RNd1doY05NVEV3T0RJeU1Ua3lPRE13V2pDQmpEQktBaEVBckRxb2g5RkhKSFhUN09QZ3V1bjQrQmNODQpNRGt4TVRBeU1UUXlOekE1V2pBbU1Bb0dBMVVkRlFRRENnRUpNQmdHQTFVZEdBUVJHQTh5TURBNU1URXdNakUwDQpNalExTlZvd1BnSVJBTEd6blowOTVQQjVhQU9MUGc1N2ZNTVhEVEF5TVRBeU16RTBOVEF4TkZvd0dqQVlCZ05WDQpIUmdFRVJnUE1qQXdNakV3TWpNeE5EVXdNVFJhb0RBd0xqQWZCZ05WSFNNRUdEQVdnQlQxVERGNlVRTS9MTmVMDQpsNWx2cUhHUXEzZzltekFMQmdOVkhSUUVCQUlDQUlRd0RRWUpLb1pJaHZjTkFRRUZCUUFEZ1lFQUZVNUFzNk16DQpxNVBSc2lmYW9iUVBHaDFhSkx5QytNczVBZ2MwYld5QTNHQWR4dXI1U3BQWmVSV0NCamlQL01FSEJXSkNsQkhQDQpHUmNxNXlJZDNFakRrYUV5eFJhK2k2N0x6dmhJNmMyOUVlNks5cFNZd2ppLzdSVWhtbW5Qclh0VHhsTDBsckxyDQptUVFKNnhoRFJhNUczUUE0Q21VZHNITnZicnpnbUNZcHZWRT0NCi0tLS0tRU5EIFg1MDkgQ1JMLS0tLS0NCg0K"

func TestCreateCertificateRequest(t *testing.T) {
	random := rand.Reader

	block, _ := pem.Decode([]byte(pemPrivateKey))
	rsaPriv, err := ParsePKCS1PrivateKey(block.Bytes)
	if err != nil {
		t.Fatalf("Failed to parse private key: %s", err)
	}

	ecdsa256Priv, err := ecdsa.GenerateKey(elliptic.P256(), rand.Reader)
	if err != nil {
		t.Fatalf("Failed to generate ECDSA key: %s", err)
	}

	ecdsa384Priv, err := ecdsa.GenerateKey(elliptic.P384(), rand.Reader)
	if err != nil {
		t.Fatalf("Failed to generate ECDSA key: %s", err)
	}

	ecdsa521Priv, err := ecdsa.GenerateKey(elliptic.P521(), rand.Reader)
	if err != nil {
		t.Fatalf("Failed to generate ECDSA key: %s", err)
	}

	tests := []struct {
		name    string
		priv    interface{}
		sigAlgo SignatureAlgorithm
	}{
		{"RSA", rsaPriv, SHA1WithRSA},
		{"ECDSA-256", ecdsa256Priv, ECDSAWithSHA1},
		{"ECDSA-384", ecdsa384Priv, ECDSAWithSHA1},
		{"ECDSA-521", ecdsa521Priv, ECDSAWithSHA1},
	}

	for _, test := range tests {
		template := CertificateRequest{
			Subject: pkix.Name{
				CommonName:   "test.example.com",
				Organization: []string{"Σ Acme Co"},
			},
			SignatureAlgorithm: test.sigAlgo,
			DNSNames:           []string{"test.example.com"},
			EmailAddresses:     []string{"gopher@golang.org"},
			IPAddresses:        []net.IP{net.IPv4(127, 0, 0, 1).To4(), net.ParseIP("2001:4860:0:2001::68")},
		}

		derBytes, err := CreateCertificateRequest(random, &template, test.priv)
		if err != nil {
			t.Errorf("%s: failed to create certificate request: %s", test.name, err)
			continue
		}

		out, err := ParseCertificateRequest(derBytes)
		if err != nil {
			t.Errorf("%s: failed to create certificate request: %s", test.name, err)
			continue
		}

		if out.Subject.CommonName != template.Subject.CommonName {
			t.Errorf("%s: output subject common name and template subject common name don't match", test.name)
		} else if len(out.Subject.Organization) != len(template.Subject.Organization) {
			t.Errorf("%s: output subject organisation and template subject organisation don't match", test.name)
		} else if len(out.DNSNames) != len(template.DNSNames) {
			t.Errorf("%s: output DNS names and template DNS names don't match", test.name)
		} else if len(out.EmailAddresses) != len(template.EmailAddresses) {
			t.Errorf("%s: output email addresses and template email addresses don't match", test.name)
		} else if len(out.IPAddresses) != len(template.IPAddresses) {
			t.Errorf("%s: output IP addresses and template IP addresses names don't match", test.name)
		}
	}
}

func marshalAndParseCSR(t *testing.T, template *CertificateRequest) *CertificateRequest {
	block, _ := pem.Decode([]byte(pemPrivateKey))
	rsaPriv, err := ParsePKCS1PrivateKey(block.Bytes)
	if err != nil {
		t.Fatal(err)
	}

	derBytes, err := CreateCertificateRequest(rand.Reader, template, rsaPriv)
	if err != nil {
		t.Fatal(err)
	}

	csr, err := ParseCertificateRequest(derBytes)
	if err != nil {
		t.Fatal(err)
	}

	return csr
}

func TestCertificateRequestOverrides(t *testing.T) {
	sanContents, err := marshalSANs([]string{"foo.example.com"}, nil, nil)
	if err != nil {
		t.Fatal(err)
	}

	template := CertificateRequest{
		Subject: pkix.Name{
			CommonName:   "test.example.com",
			Organization: []string{"Σ Acme Co"},
		},
		DNSNames: []string{"test.example.com"},

		// An explicit extension should override the DNSNames from the
		// template.
		ExtraExtensions: []pkix.Extension{
			{
				Id:    oidExtensionSubjectAltName,
				Value: sanContents,
			},
		},
	}

	csr := marshalAndParseCSR(t, &template)

	if len(csr.DNSNames) != 1 || csr.DNSNames[0] != "foo.example.com" {
		t.Errorf("Extension did not override template. Got %v\n", csr.DNSNames)
	}

	// If there is already an attribute with X.509 extensions then the
	// extra extensions should be added to it rather than creating a CSR
	// with two extension attributes.

	template.Attributes = []pkix.AttributeTypeAndValueSET{
		{
			Type: oidExtensionRequest,
			Value: [][]pkix.AttributeTypeAndValue{
				{
					{
						Type:  oidExtensionAuthorityInfoAccess,
						Value: []byte("foo"),
					},
				},
			},
		},
	}

	csr = marshalAndParseCSR(t, &template)
	if l := len(csr.Attributes); l != 1 {
		t.Errorf("incorrect number of attributes: %d\n", l)
	}

	if !csr.Attributes[0].Type.Equal(oidExtensionRequest) ||
		len(csr.Attributes[0].Value) != 1 ||
		len(csr.Attributes[0].Value[0]) != 2 {
		t.Errorf("bad attributes: %#v\n", csr.Attributes)
	}

	sanContents2, err := marshalSANs([]string{"foo2.example.com"}, nil, nil)
	if err != nil {
		t.Fatal(err)
	}

	// Extensions in Attributes should override those in ExtraExtensions.
	template.Attributes[0].Value[0] = append(template.Attributes[0].Value[0], pkix.AttributeTypeAndValue{
		Type:  oidExtensionSubjectAltName,
		Value: sanContents2,
	})

	csr = marshalAndParseCSR(t, &template)

	if len(csr.DNSNames) != 1 || csr.DNSNames[0] != "foo2.example.com" {
		t.Errorf("Attributes did not override ExtraExtensions. Got %v\n", csr.DNSNames)
	}
}

func TestParseCertificateRequest(t *testing.T) {
	csrBytes := fromBase64(csrBase64)
	csr, err := ParseCertificateRequest(csrBytes)
	if err != nil {
		t.Fatalf("failed to parse CSR: %s", err)
	}

	if len(csr.EmailAddresses) != 1 || csr.EmailAddresses[0] != "gopher@golang.org" {
		t.Errorf("incorrect email addresses found: %v", csr.EmailAddresses)
	}

	if len(csr.DNSNames) != 1 || csr.DNSNames[0] != "test.example.com" {
		t.Errorf("incorrect DNS names found: %v", csr.DNSNames)
	}

	if len(csr.Subject.Country) != 1 || csr.Subject.Country[0] != "AU" {
		t.Errorf("incorrect Subject name: %v", csr.Subject)
	}

	found := false
	for _, e := range csr.Extensions {
		if e.Id.Equal(oidExtensionBasicConstraints) {
			found = true
			break
		}
	}
	if !found {
		t.Errorf("basic constraints extension not found in CSR")
	}
}

func TestMaxPathLen(t *testing.T) {
	block, _ := pem.Decode([]byte(pemPrivateKey))
	rsaPriv, err := ParsePKCS1PrivateKey(block.Bytes)
	if err != nil {
		t.Fatalf("Failed to parse private key: %s", err)
	}

	template := &Certificate{
		SerialNumber: big.NewInt(1),
		Subject: pkix.Name{
			CommonName: "Σ Acme Co",
		},
		NotBefore: time.Unix(1000, 0),
		NotAfter:  time.Unix(100000, 0),

		BasicConstraintsValid: true,
		IsCA: true,
	}

	serialiseAndParse := func(template *Certificate) *Certificate {
		derBytes, err := CreateCertificate(rand.Reader, template, template, &rsaPriv.PublicKey, rsaPriv)
		if err != nil {
			t.Fatalf("failed to create certificate: %s", err)
			return nil
		}

		cert, err := ParseCertificate(derBytes)
		if err != nil {
			t.Fatalf("failed to parse certificate: %s", err)
			return nil
		}

		return cert
	}

	cert1 := serialiseAndParse(template)
	if m := cert1.MaxPathLen; m != -1 {
		t.Errorf("Omitting MaxPathLen didn't turn into -1, got %d", m)
	}
	if cert1.MaxPathLenZero {
		t.Errorf("Omitting MaxPathLen resulted in MaxPathLenZero")
	}

	template.MaxPathLen = 1
	cert2 := serialiseAndParse(template)
	if m := cert2.MaxPathLen; m != 1 {
		t.Errorf("Setting MaxPathLen didn't work. Got %d but set 1", m)
	}
	if cert2.MaxPathLenZero {
		t.Errorf("Setting MaxPathLen resulted in MaxPathLenZero")
	}

	template.MaxPathLen = 0
	template.MaxPathLenZero = true
	cert3 := serialiseAndParse(template)
	if m := cert3.MaxPathLen; m != 0 {
		t.Errorf("Setting MaxPathLenZero didn't work, got %d", m)
	}
	if !cert3.MaxPathLenZero {
		t.Errorf("Setting MaxPathLen to zero didn't result in MaxPathLenZero")
	}
}

// This CSR was generated with OpenSSL:
//  openssl req -out CSR.csr -new -newkey rsa:2048 -nodes -keyout privateKey.key -config openssl.cnf
//
// The openssl.cnf needs to include this section:
//   [ v3_req ]
//   basicConstraints = CA:FALSE
//   keyUsage = nonRepudiation, digitalSignature, keyEncipherment
//   subjectAltName = email:gopher@golang.org,DNS:test.example.com
const csrBase64 = "MIIC4zCCAcsCAQAwRTELMAkGA1UEBhMCQVUxEzARBgNVBAgMClNvbWUtU3RhdGUxITAfBgNVBAoMGEludGVybmV0IFdpZGdpdHMgUHR5IEx0ZDCCASIwDQYJKoZIhvcNAQEBBQADggEPADCCAQoCggEBAOY+MVedRg2JEnyeLcSzcsMv2VcsTfkB5+Etd6hihAh6MrGezNyASMMKuQN6YhCX1icQDiQtGsDLTtheNnSXK06tAhHjAP/hGlszRJp+5+rP2M58fDBAkUBEhskbCUWwpY14jFtVuGNJ8vF8h8IeczdolvQhX9lVai9G0EUXJMliMKdjA899H0mRs9PzHyidyrXFNiZlQXfD8Kg7gETn2Ny965iyI6ujAIYSCvam6TnxRHYH2MBKyVGvsYGbPYUQJCsgdgyajEg6ekihvQY3SzO1HSAlZAd7d1QYO4VeWJ2mY6Wu3Jpmh+AmG19S9CcHqGjd0bhuAX9cpPOKgnEmqn0CAwEAAaBZMFcGCSqGSIb3DQEJDjFKMEgwCQYDVR0TBAIwADALBgNVHQ8EBAMCBeAwLgYDVR0RBCcwJYERZ29waGVyQGdvbGFuZy5vcmeCEHRlc3QuZXhhbXBsZS5jb20wDQYJKoZIhvcNAQEFBQADggEBAC9+QpKfdabxwCWwf4IEe1cKjdXLS1ScSuw27a3kZzQiPV78WJMa6dB8dqhdH5BRwGZ/qsgLrO6ZHlNeIv2Ib41Ccq71ecHW/nXc94A1BzJ/bVdI9LZcmTUvR1/m1jCpN7UqQ0ml1u9VihK7Pe762hEYxuWDQzYEU0l15S/bXmqeq3eF1A59XT/2jwe5+NV0Wwf4UQlkTXsAQMsJ+KzrQafd8Qv2A49o048uRvmjeJDrXLawGVianZ7D5A6Fpd1rZh6XcjqBpmgLw41DRQWENOdzhy+HyphKRv1MlY8OLkNqpGMhu8DdgJVGoT16DGiickoEa7Z3UCPVNgdTkT9jq7U="

const sanManyOtherName = "MEmgEAYIKwYBBAHZWy6gBAICAc2CCHRlc3QuZ292oA8GCCsGAQQB2VsuoAMCASqCB2dvdi5nb3agEQYIKwYBBAHZWy6gBQIDAXUA"

func TestParseGeneralNamesOtherName(t *testing.T) {
	sanMultipleOther := fromBase64(sanManyOtherName)
	otherNames, dnsNames, emailAddresses, URIs, directoryNames, ediPartyNames, ipAddresses, registeredIDs, err := parseGeneralNames(sanMultipleOther)

	if err != nil {
		t.Errorf("parseGeneralNames returned error %v", err)
	}
	if emailAddresses != nil || directoryNames != nil || URIs != nil || ediPartyNames != nil || ipAddresses != nil || registeredIDs != nil {
		t.Errorf("parseGeneralNames returned unexpected name type from sanManyOtherName")
	}
	if len(dnsNames) != 2 || dnsNames[0] != "test.gov" || dnsNames[1] != "gov.gov" {
		t.Errorf("parseGeneralNames returned unexpected dnsNames from sanManyOtherName: %v", dnsNames)
	}
	if len(otherNames) != 3 {
		t.Errorf("parseGeneralNames returned unexpected # of otherName in sanManyOtherName: %v (expected 3)", len(otherNames))
	}
	var otherInts [3]int
	var expectedInts [3]int = [3]int{461, 42, 95488}
	for x := 0; x < 3; x++ {
		rest, err := asn1.Unmarshal(otherNames[x].Value.Bytes, &(otherInts[x]))
		if err != nil {
			t.Errorf("unexpected error in unmarshaling otherName %v", err)
		}
		if len(rest) != 0 {
			t.Errorf("unexpected extra bytes in otherName")
		}
	}
	for i := range otherInts {
		if otherInts[i] != expectedInts[i] {
			t.Errorf("otherName contained unexpected value %v, expected %v", otherInts[i], expectedInts[i])
		}
	}

}

const sanManyDirectoryName = "MIHtpBwwGjEYMBYGA1UEChMPRXh0cmVtZSBEaXNjb3JkgggqLmdvdi51c6SBnDCBmTELMAkGA1UEBhMCVVMxCzAJBgNVBAgTAkZMMRQwEgYDVQQHEwtUYWxsYWhhc3NlZTEcMBoGA1UECRMTMzIxMCBIb2xseSBNaWxsIFJ1bjEOMAwGA1UEERMFMzAwNjIxGDAWBgNVBAoTD0V4dHJlbWUgRGlzY29yZDEOMAwGA1UECxMFQ2hhb3MxDzANBgNVBAMTBmdvdi51c4IGZ292LnVzpBwwGjEYMBYGA1UEChMPRXh0cmVtZSBEaXNjb3Jk"

func TestParseGeneralNamesDirectoryName(t *testing.T) {
	// TODO: This needs to test that we can parse a GeneralName that contains a
	// DirectoryName, not that we can parse DirectoryNames correctly, which is
	// what it was previously doing. DirectoryName parsing falls under pkix.Name,
	// and should be tested in the pkix package.
}

const sanManyURI = "MF6GGGh0dHA6Ly9nb3YudXMvaW5kZXguaHRtbIIIKi5nb3YudXOGE2h0dHA6Ly9nb3YudXMvaG9tZS+CBmdvdi51c4YbaHR0cDovL2dvdi51cy9ob21lL2NhcGl0b2wv"

func TestParseGeneralNamesUniformResourceIdentifier(t *testing.T) {
	sanMultipleURI := fromBase64(sanManyURI)
	otherNames, dnsNames, emailAddresses, URIs, directoryNames, ediPartyNames, ipAddresses, registeredIDs, err := parseGeneralNames(sanMultipleURI)

	if err != nil {
		t.Errorf("parseGeneralNames returned error %v", err)
	}
	if emailAddresses != nil || otherNames != nil || directoryNames != nil || ediPartyNames != nil || ipAddresses != nil || registeredIDs != nil {
		t.Errorf("parseGeneralNames returned unexpected name type from sanManyURI")
	}
	if len(dnsNames) != 2 || dnsNames[0] != "*.gov.us" || dnsNames[1] != "gov.us" {
		t.Errorf("parseGeneralNames returned unexpected dnsNames from sanManyURI: %v", dnsNames)
	}
	if len(URIs) != 3 {
		t.Errorf("parseGeneralNames returned unexpected # of uniformResourceIdentifier in sanManyURI: %v (expected 3)", len(URIs))
	}

	var expectedNames [3]string = [3]string{"http://gov.us/index.html", "http://gov.us/home/", "http://gov.us/home/capitol/"}
	for i := range URIs {
		if URIs[i] != expectedNames[i] {
			t.Errorf("uniformResourceIdentifier contained unexpected value %v, expected %v", URIs[i], expectedNames[i])
		}
	}
}

const sanManyRegisteredID = "MDGICCsGAQUFBw0Bggh0ZXN0LmdvdogIKwYBBAHZWyqCB2dvdi5nb3aICCsGAQUFBw0D"

func TestParseGeneralNamesRegisteredID(t *testing.T) {
	sanMultipleRID := fromBase64(sanManyRegisteredID)
	otherNames, dnsNames, emailAddresses, URIs, directoryNames, ediPartyNames, ipAddresses, registeredIDs, err := parseGeneralNames(sanMultipleRID)

	if err != nil {
		t.Errorf("parseGeneralNames returned error %v", err)
	}
	if emailAddresses != nil || otherNames != nil || directoryNames != nil || ediPartyNames != nil || ipAddresses != nil || URIs != nil {
		t.Errorf("parseGeneralNames returned unexpected name type from sanManyRegisteredID")
	}
	if len(dnsNames) != 2 || dnsNames[0] != "test.gov" || dnsNames[1] != "gov.gov" {
		t.Errorf("parseGeneralNames returned unexpected dnsNames from sanManyRegisteredID: %v", dnsNames)
	}
	if len(registeredIDs) != 3 {
		t.Errorf("parseGeneralNames returned unexpected # of registeredIDs in sanManyRegisteredID: %v (expected 3)", len(registeredIDs))
	}

	var expectedNames [3]asn1.ObjectIdentifier = [3]asn1.ObjectIdentifier{{1, 3, 6, 1, 5, 5, 7, 13, 1}, {1, 3, 6, 1, 4, 1, 11483, 42}, {1, 3, 6, 1, 5, 5, 7, 13, 3}}
	for i := range registeredIDs {
		if !registeredIDs[i].Equal(expectedNames[i]) {
			t.Errorf("registeredID contained unexpected value %v, expected %v", registeredIDs[i], expectedNames[i])
		}
	}
}

const sanManyEDI = "MIGjpRigBwwFRWFydGihDQwLVW5kZXJncm91bmSCCHRlc3QuZ292pQ6hDBMKZ292ZXJubWVudKUNoQsMCXNvdmVyZWlnboIHZ292LmdvdqUjoAoTCHVuaXZlcnNloRUME1N1cHJlbWUgTGVnaXNsYXR1cmWBDWFkbWluQGdvdi5nb3alIaAKEwh1bml2ZXJzZaETExFTdXByZW1lIEV4ZWN1dGl2ZQ=="

func TestParseGeneralNamesEDIPartyName(t *testing.T) {
	sanMultipleEDI := fromBase64(sanManyEDI)
	otherNames, dnsNames, emailAddresses, URIs, directoryNames, ediPartyNames, ipAddresses, registeredIDs, err := parseGeneralNames(sanMultipleEDI)

	if err != nil {
		t.Errorf("parseGeneralNames returned error %v", err)
	}
	if registeredIDs != nil || otherNames != nil || directoryNames != nil || ipAddresses != nil || URIs != nil {
		t.Errorf("parseGeneralNames returned unexpected name type from sanManyEDI")
	}
	if len(dnsNames) != 2 || dnsNames[0] != "test.gov" || dnsNames[1] != "gov.gov" {
		t.Errorf("parseGeneralNames returned unexpected dnsNames from sanManyEDI: %v (expected 2)", dnsNames)
	}
	if len(emailAddresses) != 1 || emailAddresses[0] != "admin@gov.gov" {
		t.Errorf("parseGeneralNames returned unexpected rfc822Names from sanManyEDI: %v", emailAddresses)
	}
	if len(ediPartyNames) != 5 {
		t.Errorf("parseGeneralNames returned unexpected # of ediPartyNames in sanManyEDI: %v (expected 5)", len(ediPartyNames))
	}

	var expectedNames [5]pkix.EDIPartyName
	expectedNames[0] = pkix.EDIPartyName{NameAssigner: "Earth", PartyName: "Underground"}
	expectedNames[1] = pkix.EDIPartyName{PartyName: "government"}
	expectedNames[2] = pkix.EDIPartyName{PartyName: "sovereign"}
	expectedNames[3] = pkix.EDIPartyName{NameAssigner: "universe", PartyName: "Supreme Legislature"}
	expectedNames[4] = pkix.EDIPartyName{NameAssigner: "universe", PartyName: "Supreme Executive"}

	for i := range ediPartyNames {
		if !reflect.DeepEqual(ediPartyNames[i], expectedNames[i]) {
			t.Errorf("ediPartyName contained unexpected value %v, expected %v", ediPartyNames[i], expectedNames[i])
		}
	}
}

const sanAllSuported = "MIGXiAkrBgEEAdlbgzqkHDAaMRgwFgYDVQQKEw9FeHRyZW1lIERpc2NvcmSgEQYIKwYBBAHZWy6gBQIDCCoJpR6gDxMNTW90aGVyIE5hdHVyZaELEwlwYXJ0eU5hbWWCCCouZ292LnVzggZnb3YudXOBDGFkbWluQGdvdi51c4YTaHR0cHM6Ly9nb3YudXMvaG9tZYcEwMAAAQ=="

func TestParseGeneralNamesAll(t *testing.T) {
	// TODO: This should test we can parse a GeneralName that contains all
	// possible types of GeneralName, not that we can parse a DN correctly. We
	// should not rely on implementation details of pkix.Name to handle parsing a
	// GeneralName. More broadly, we should consider refactoring how GeneralName
	// is handled, and maybe move it to the pkix package.
}

func TestTimeInValidityPeriod(t *testing.T) {
	fileBytes, _ := ioutil.ReadFile("testdata/davidadrian.org.cert")
	p, _ := pem.Decode(fileBytes)
	c, err := ParseCertificate(p.Bytes)
	if err != nil {
		t.Fatalf("unable to parse PEM: %s", err)
	}
	tests := []struct {
		unixTime int64
		expected bool
	}{
		{
			unixTime: 946684800, // 2000-01-01 00:00:00
			expected: false,
		},
		{
			unixTime: 0,
			expected: false,
		},
		{
			unixTime: 2208988800, // 2040-01-01 00:00:00
			expected: false,
		},
		{
			unixTime: 1420070400, // 2015-01-01 00:00:00
			expected: true,
		},
	}
	for idx, test := range tests {
		timestamp := time.Unix(test.unixTime, 0)
		if actual := c.TimeInValidityPeriod(timestamp); actual != test.expected {
			t.Errorf("#%d: for time %d got %t, expected %v", idx, test.unixTime, actual, test.expected)
		}
	}
}<|MERGE_RESOLUTION|>--- conflicted
+++ resolved
@@ -17,11 +17,8 @@
 	"encoding/base64"
 	"encoding/hex"
 	"encoding/pem"
-<<<<<<< HEAD
+	"io"
 	"io/ioutil"
-=======
-	"io"
->>>>>>> 288c8896
 	"math/big"
 	"net"
 	"os/exec"
